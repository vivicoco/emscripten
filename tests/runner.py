--- conflicted
+++ resolved
@@ -269,11 +269,7 @@
   'sanity',
   'sockets',
   'interactive',
-<<<<<<< HEAD
-  'benchmark'
-=======
   'benchmark',
->>>>>>> 8484ee2e
 ]
 
 test_index = 0
@@ -310,11 +306,7 @@
   def check_dlfcn(self):
     if self.get_setting('ALLOW_MEMORY_GROWTH') == 1 and not self.is_wasm():
       self.skipTest('no dlfcn with memory growth (without wasm)')
-<<<<<<< HEAD
-    if self.get_setting('WASM2JS'):
-=======
     if self.get_setting('WASM_BACKEND') and not self.get_setting('WASM'):
->>>>>>> 8484ee2e
       self.skipTest('no dynamic library support in wasm2js yet')
 
   def uses_memory_init_file(self):
