# coding=utf-8

import glob, hashlib, os, re, shutil, subprocess, sys
import tools.shared
from tools.shared import *
from tools.line_endings import check_line_endings
from runner import RunnerCore, path_from_root, checked_sanity, test_modes, get_bullet_library

class T(RunnerCore): # Short name, to make it more fun to use manually on the commandline
  def is_emscripten_abi(self):
    return not ('i386-pc-linux-gnu' in COMPILER_OPTS or self.env.get('EMCC_LLVM_TARGET') == 'i386-pc-linux-gnu')

  def is_emterpreter(self):
    return 'EMTERPRETIFY=1' in self.emcc_args

  def test_hello_world(self):
      test_path = path_from_root('tests', 'core', 'test_hello_world')
      src, output = (test_path + s for s in ('.in', '.out'))

      self.do_run_from_file(src, output)

      src = open(self.in_dir('src.cpp.o.js')).read()
      if not self.is_emterpreter():
        assert 'EMSCRIPTEN_GENERATED_FUNCTIONS' not in src, 'must not emit this unneeded internal thing'
      else:
        assert 'function emterpret(' in src

  def test_intvars(self):
      if self.emcc_args == None: return self.skip('needs ta2')

      test_path = path_from_root('tests', 'core', 'test_intvars')
      src, output = (test_path + s for s in ('.in', '.out'))

      self.do_run_from_file(src, output)

  def test_sintvars(self):
      Settings.CORRECT_SIGNS = 1 # Relevant to this test
      Settings.CORRECT_OVERFLOWS = 0 # We should not need overflow correction to get this right

      test_path = path_from_root('tests', 'core', 'test_sintvars')
      src, output = (test_path + s for s in ('.in', '.out'))

      self.do_run_from_file(src, output, force_c=True)

  def test_i64(self):
      if Settings.USE_TYPED_ARRAYS != 2: return self.skip('i64 mode 1 requires ta2')

      src = '''
        #include <stdio.h>
        int main()
        {
          long long a = 0x2b00505c10;
          long long b = a >> 29;
          long long c = a >> 32;
          long long d = a >> 34;
          printf("*%Ld,%Ld,%Ld,%Ld*\\n", a, b, c, d);
          unsigned long long ua = 0x2b00505c10;
          unsigned long long ub = ua >> 29;
          unsigned long long uc = ua >> 32;
          unsigned long long ud = ua >> 34;
          printf("*%Ld,%Ld,%Ld,%Ld*\\n", ua, ub, uc, ud);

          long long x = 0x0000def123450789ULL; // any bigger than this, and we
          long long y = 0x00020ef123456089ULL; // start to run into the double precision limit!
          printf("*%Ld,%Ld,%Ld,%Ld,%Ld*\\n", x, y, x | y, x & y, x ^ y, x >> 2, y << 2);

          printf("*");
          long long z = 13;
          int n = 0;
          while (z > 1) {
            printf("%.2f,", (float)z); // these must be integers!
            z = z >> 1;
            n++;
          }
          printf("*%d*\\n", n);
          return 0;
        }
      '''
      self.do_run(src, '*184688860176,344,43,10*\n*184688860176,344,43,10*\n*245127260211081,579378795077769,808077213656969,16428841631881,791648372025088*\n*13.00,6.00,3.00,*3*')

      src = r'''
        #include <time.h>
        #include <stdio.h>
        #include <stdint.h>

        int64_t returner1() { return 0x0000def123450789ULL; }
        int64_t returner2(int test) {
          while (test > 10) test /= 2; // confuse the compiler so it doesn't eliminate this function
          return test > 5 ? 0x0000def123450123ULL : 0ULL;
        }

        void modifier1(int64_t t) {
          t |= 12;
          printf("m1: %Ld\n", t);
        }
        void modifier2(int64_t &t) {
          t |= 12;
        }

        int truthy() {
          int x = time(0);
          while (x > 10) {
            x |= 7;
            x /= 2;
          }
          return x < 3;
        }

        struct IUB {
           int c;
           long long d;
        };

        IUB iub[] = {
           { 55, 17179869201 },
           { 122, 25769803837 },
        };

        int main(int argc, char **argv)
        {
          int64_t x1 = 0x1234def123450789ULL;
          int64_t x2 = 0x1234def123450788ULL;
          int64_t x3 = 0x1234def123450789ULL;
          printf("*%Ld\n%d,%d,%d,%d,%d\n%d,%d,%d,%d,%d*\n", x1, x1==x2, x1<x2, x1<=x2, x1>x2, x1>=x2, // note: some rounding in the printing!
                                                                x1==x3, x1<x3, x1<=x3, x1>x3, x1>=x3);
          printf("*%Ld*\n", returner1());
          printf("*%Ld*\n", returner2(30));

          uint64_t maxx = -1ULL;
          printf("*%Lu*\n*%Lu*\n", maxx, maxx >> 5);

          // Make sure params are not modified if they shouldn't be
          int64_t t = 123;
          modifier1(t);
          printf("*%Ld*\n", t);
          modifier2(t);
          printf("*%Ld*\n", t);

          // global structs with i64s
          printf("*%d,%Ld*\n*%d,%Ld*\n", iub[0].c, iub[0].d, iub[1].c, iub[1].d);

          // Bitshifts
          {
            int64_t a = -1;
            int64_t b = a >> 29;
            int64_t c = a >> 32;
            int64_t d = a >> 34;
            printf("*%Ld,%Ld,%Ld,%Ld*\n", a, b, c, d);
            uint64_t ua = -1;
            int64_t ub = ua >> 29;
            int64_t uc = ua >> 32;
            int64_t ud = ua >> 34;
            printf("*%Ld,%Ld,%Ld,%Ld*\n", ua, ub, uc, ud);
          }

          // Nonconstant bitshifts
          {
            int64_t a = -1;
            int64_t b = a >> (29 - argc + 1);
            int64_t c = a >> (32 - argc + 1);
            int64_t d = a >> (34 - argc + 1);
            printf("*%Ld,%Ld,%Ld,%Ld*\n", a, b, c, d);
            uint64_t ua = -1;
            int64_t ub = ua >> (29 - argc + 1);
            int64_t uc = ua >> (32 - argc + 1);
            int64_t ud = ua >> (34 - argc + 1);
            printf("*%Ld,%Ld,%Ld,%Ld*\n", ua, ub, uc, ud);
          }

          // Math mixtures with doubles
          {
            uint64_t a = 5;
            double b = 6.8;
            uint64_t c = a * b;
            if (truthy()) printf("*%d,%d,%d*\n", (int)&a, (int)&b, (int)&c); // printing addresses prevents optimizations
            printf("*prod:%llu*\n", c);
          }

          // Basic (rounded, for now) math. Just check compilation.
          int64_t a = 0x1234def123450789ULL;
          a--; if (truthy()) a--; // confuse optimizer
          int64_t b = 0x1234000000450789ULL;
          b++; if (truthy()) b--; // confuse optimizer
          printf("*%Ld,%Ld,%Ld,%Ld*\n",   (a+b)/5000, (a-b)/5000, (a*3)/5000, (a/5)/5000);

          a -= 17; if (truthy()) a += 5; // confuse optimizer
          b -= 17; if (truthy()) b += 121; // confuse optimizer
          printf("*%Lx,%Lx,%Lx,%Lx*\n", b - a, b - a/2, b/2 - a, b - 20);

          if (truthy()) a += 5/b; // confuse optimizer
          if (truthy()) b += 121*(3+a/b); // confuse optimizer
          printf("*%Lx,%Lx,%Lx,%Lx*\n", a - b, a - b/2, a/2 - b, a - 20);

          return 0;
        }
      '''
      self.do_run(src, '*1311918518731868041\n' +
                       '0,0,0,1,1\n' +
                       '1,0,1,0,1*\n' +
                       '*245127260211081*\n' +
                       '*245127260209443*\n' +
                       '*18446744073709551615*\n' +
                       '*576460752303423487*\n' +
                       'm1: 127\n' +
                       '*123*\n' +
                       '*127*\n' +
                       '*55,17179869201*\n' +
                       '*122,25769803837*\n' +
                       '*-1,-1,-1,-1*\n' +
                       '*-1,34359738367,4294967295,1073741823*\n' +
                       '*-1,-1,-1,-1*\n' +
                       '*-1,34359738367,4294967295,1073741823*\n' +
                       '*prod:34*\n' +
                       '*524718382041609,49025451137,787151111239120,52476740749274*\n' +
                       '*ffff210edd000002,91990876ea283be,f6e5210edcdd7c45,1234000000450765*\n' +
                       '*def122fffffe,91adef1232283bb,f6e66f78915d7c42,1234def123450763*\n')

      src = r'''
        #include <stdio.h>
        #include <limits>

        int main()
        {
            long long i,j,k;

            i = 0;
            j = -1,
            k = 1;

            printf( "*\n" );
            printf( "%s\n", i > j ? "Ok": "Fail" );
            printf( "%s\n", k > i ? "Ok": "Fail" );
            printf( "%s\n", k > j ? "Ok": "Fail" );
            printf( "%s\n", i < j ? "Fail": "Ok" );
            printf( "%s\n", k < i ? "Fail": "Ok" );
            printf( "%s\n", k < j ? "Fail": "Ok" );
            printf( "%s\n", (i-j) >= k ? "Ok": "Fail" );
            printf( "%s\n", (i-j) <= k ? "Ok": "Fail" );
            printf( "%s\n", i > std::numeric_limits<long long>::min() ? "Ok": "Fail" );
            printf( "%s\n", i < std::numeric_limits<long long>::max() ? "Ok": "Fail" );
            printf( "*\n" );
        }
      '''

      self.do_run(src, '*\nOk\nOk\nOk\nOk\nOk\nOk\nOk\nOk\nOk\nOk\n*')

      # stuff that also needs sign corrections

      Settings.CORRECT_SIGNS = 1

      src = r'''
        #include <stdio.h>
        #include <stdint.h>

        int main()
        {
          // i32 vs i64
          int32_t small = -1;
          int64_t large = -1;
          printf("*%d*\n", small == large);
          small++;
          printf("*%d*\n", small == large);
          uint32_t usmall = -1;
          uint64_t ularge = -1;
          printf("*%d*\n", usmall == ularge);
          return 0;
        }
      '''

      self.do_run(src, '*1*\n*0*\n*0*\n')

  def test_i64_b(self):
      if Settings.USE_TYPED_ARRAYS != 2: return self.skip('full i64 stuff only in ta2')

      test_path = path_from_root('tests', 'core', 'test_i64_b')
      src, output = (test_path + s for s in ('.in', '.out'))

      self.do_run_from_file(src, output)

  def test_i64_cmp(self):
      if Settings.USE_TYPED_ARRAYS != 2: return self.skip('full i64 stuff only in ta2')

      test_path = path_from_root('tests', 'core', 'test_i64_cmp')
      src, output = (test_path + s for s in ('.in', '.out'))

      self.do_run_from_file(src, output)

  def test_i64_cmp2(self):
      if Settings.USE_TYPED_ARRAYS != 2: return self.skip('full i64 stuff only in ta2')

      test_path = path_from_root('tests', 'core', 'test_i64_cmp2')
      src, output = (test_path + s for s in ('.in', '.out'))

      self.do_run_from_file(src, output)

  def test_i64_double(self):
      if Settings.USE_TYPED_ARRAYS != 2: return self.skip('full i64 stuff only in ta2')

      test_path = path_from_root('tests', 'core', 'test_i64_double')
      src, output = (test_path + s for s in ('.in', '.out'))

      self.do_run_from_file(src, output)

  def test_i64_umul(self):
      if Settings.USE_TYPED_ARRAYS != 2: return self.skip('full i64 stuff only in ta2')

      test_path = path_from_root('tests', 'core', 'test_i64_umul')
      src, output = (test_path + s for s in ('.in', '.out'))

      self.do_run_from_file(src, output)

  def test_i64_precise(self):
      if Settings.USE_TYPED_ARRAYS != 2: return self.skip('full i64 stuff only in ta2')

      src = r'''
        #include <inttypes.h>
        #include <stdio.h>

        int main() {
          uint64_t x = 0, y = 0;
          for (int i = 0; i < 64; i++) {
            x += 1ULL << i;
            y += x;
            x /= 3;
            y *= 5;
            printf("unsigned %d: %llu,%llu,%llu,%llu,%llu,%llu,%llu,%llu,%llu\n", i, x, y, x+y, x-y, x*y, y ? x/y : 0, x ? y/x : 0, y ? x%y : 0, x ? y%x : 0);
          }
          int64_t x2 = 0, y2 = 0;
          for (int i = 0; i < 64; i++) {
            x2 += 1LL << i;
            y2 += x2;
            x2 /= 3 * (i % 7 ? -1 : 1);
            y2 *= 5 * (i % 2 ? -1 : 1);
            printf("signed %d: %lld,%lld,%lld,%lld,%lld,%lld,%lld,%lld,%lld\n", i, x2, y2, x2+y2, x2-y2, x2*y2, y2 ? x2/y2 : 0, x2 ? y2/x2 : 0, y2 ? x2%y2 : 0, x2 ? y2%x2 : 0);
          }
          return 0;
        }
      '''
      self.do_run(src, open(path_from_root('tests', 'i64_precise.txt')).read())

      # Verify that even if we ask for precision, if it is not needed it is not included
      Settings.PRECISE_I64_MATH = 1
      src = '''
        #include <inttypes.h>
        #include <stdio.h>

        int main(int argc, char **argv) {
          uint64_t x = 2125299906845564, y = 1225891506842664;
          if (argc == 12) {
            x = x >> 1;
            y = y >> 1;
          }
          x = x & 12ULL;
          y = y | 12ULL;
          x = x ^ y;
          x <<= 2;
          y >>= 3;
          printf("*%llu, %llu*\\n", x, y);
        }
      '''
      self.do_run(src, '*4903566027370624, 153236438355333*')

      code = open(os.path.join(self.get_dir(), 'src.cpp.o.js')).read()
      assert 'goog.math.Long' not in code, 'i64 precise math should not have been included if not actually used'

      # But if we force it to be included, it is. First, a case where we don't need it
      Settings.PRECISE_I64_MATH = 2
      self.do_run(open(path_from_root('tests', 'hello_world.c')).read(), 'hello')
      code = open(os.path.join(self.get_dir(), 'src.cpp.o.js')).read()
      assert 'goog.math.Long' in code, 'i64 precise math should be included if forced'

      # and now one where we do
      self.do_run(r'''
        #include <stdio.h>

        int main( int argc, char ** argv )
        {
            unsigned long a = 0x60DD1695U;
            unsigned long b = 0xCA8C4E7BU;
            unsigned long long c = (unsigned long long)a * b;
            printf( "c = %016llx\n", c );

            return 0;
        }
      ''', 'c = 4ca38a6bd2973f97')

  def test_i64_llabs(self):
    if Settings.USE_TYPED_ARRAYS != 2: return self.skip('full i64 stuff only in ta2')
    Settings.PRECISE_I64_MATH = 2

    test_path = path_from_root('tests', 'core', 'test_i64_llabs')
    src, output = (test_path + s for s in ('.in', '.out'))

    self.do_run_from_file(src, output)

  def test_i64_zextneg(self):
    if Settings.USE_TYPED_ARRAYS != 2: return self.skip('full i64 stuff only in ta2')

    test_path = path_from_root('tests', 'core', 'test_i64_zextneg')
    src, output = (test_path + s for s in ('.in', '.out'))

    self.do_run_from_file(src, output)

  def test_i64_7z(self):
    if Settings.USE_TYPED_ARRAYS != 2: return self.skip('full i64 stuff only in ta2')

    test_path = path_from_root('tests', 'core', 'test_i64_7z')
    src, output = (test_path + s for s in ('.in', '.out'))

    self.do_run_from_file(src, output, ['hallo'])

  def test_i64_i16(self):
    if Settings.USE_TYPED_ARRAYS != 2: return self.skip('full i64 stuff only in ta2')

    test_path = path_from_root('tests', 'core', 'test_i64_i16')
    src, output = (test_path + s for s in ('.in', '.out'))

    self.do_run_from_file(src, output)

  def test_i64_qdouble(self):
    if Settings.USE_TYPED_ARRAYS != 2: return self.skip('full i64 stuff only in ta2')

    test_path = path_from_root('tests', 'core', 'test_i64_qdouble')
    src, output = (test_path + s for s in ('.in', '.out'))

    self.do_run_from_file(src, output)

  def test_i64_varargs(self):
    if Settings.USE_TYPED_ARRAYS != 2: return self.skip('full i64 stuff only in ta2')

    test_path = path_from_root('tests', 'core', 'test_i64_varargs')
    src, output = (test_path + s for s in ('.in', '.out'))

    self.do_run_from_file(src, output, 'waka fleefl asdfasdfasdfasdf'.split(' '))

  def test_double_varargs(self):
    test_path = path_from_root('tests', 'core', 'test_double_varargs')
    src, output = (test_path + s for s in ('.c', '.out'))
    self.do_run_from_file(src, output)

  def test_i32_mul_precise(self):
    if self.emcc_args == None: return self.skip('needs ta2')

    test_path = path_from_root('tests', 'core', 'test_i32_mul_precise')
    src, output = (test_path + s for s in ('.in', '.out'))

    self.do_run_from_file(src, output)

  def test_i32_mul_semiprecise(self):
    if Settings.ASM_JS: return self.skip('asm is always fully precise')

    Settings.PRECISE_I32_MUL = 0 # we want semiprecise here

    test_path = path_from_root('tests', 'core', 'test_i32_mul_semiprecise')
    src, output = (test_path + s for s in ('.in', '.out'))

    self.do_run_from_file(src, output)

  def test_i16_emcc_intrinsic(self):
    Settings.CORRECT_SIGNS = 1 # Relevant to this test

    test_path = path_from_root('tests', 'core', 'test_i16_emcc_intrinsic')
    src, output = (test_path + s for s in ('.in', '.out'))

    self.do_run_from_file(src, output)

  def test_double_i64_conversion(self):
    if Settings.USE_TYPED_ARRAYS != 2: return self.skip('needs ta2')

    test_path = path_from_root('tests', 'core', 'test_double_i64_conversion')
    src, output = (test_path + s for s in ('.in', '.out'))

    self.do_run_from_file(src, output)

  def test_float32_precise(self):
    if self.is_emterpreter(): return self.skip('todo')

    Settings.PRECISE_F32 = 1
    test_path = path_from_root('tests', 'core', 'test_float32_precise')
    src, output = (test_path + s for s in ('.in', '.out'))

    self.do_run_from_file(src, output)

  def test_negative_zero(self):
    test_path = path_from_root('tests', 'core', 'test_negative_zero')
    src, output = (test_path + s for s in ('.in', '.out'))

    self.do_run_from_file(src, output)

  def test_line_endings(self):
    self.build(open(path_from_root('tests', 'hello_world.cpp')).read(), self.get_dir(), self.in_dir('hello_world.cpp'))

  def test_literal_negative_zero(self):
    if self.emcc_args == None: return self.skip('needs emcc')

    test_path = path_from_root('tests', 'core', 'test_literal_negative_zero')
    src, output = (test_path + s for s in ('.in', '.out'))

    self.do_run_from_file(src, output)

  def test_llvm_intrinsics(self):
    if self.emcc_args == None: return self.skip('needs ta2')

    Settings.PRECISE_I64_MATH = 2 # for bswap64

    test_path = path_from_root('tests', 'core', 'test_llvm_intrinsics')
    src, output = (test_path + s for s in ('.in', '.out'))

    self.do_run_from_file(src, output)

  def test_bswap64(self):
    if Settings.USE_TYPED_ARRAYS != 2: return self.skip('needs ta2')

    test_path = path_from_root('tests', 'core', 'test_bswap64')
    src, output = (test_path + s for s in ('.in', '.out'))

    self.do_run_from_file(src, output)

  def test_sha1(self):
    if self.emcc_args == None: return self.skip('needs ta2')

    self.do_run(open(path_from_root('tests', 'sha1.c')).read(), 'SHA1=15dd99a1991e0b3826fede3deffc1feba42278e6')

  def test_asmjs_unknown_emscripten(self):
    if self.emcc_args == None: return self.skip('needs emcc')
    if not self.is_emscripten_abi(): return self.skip('asmjs-unknown-emscripten needed for asmjs-unknown-emscripten target test')
    if os.environ.get('EMCC_FAST_COMPILER') == '0': return self.skip('fastcomp needed for asmjs-unknonw-emscripten target')
    self.do_run(open(path_from_root('tests', 'asmjs-unknown-emscripten.c')).read(), '')

  def test_cube2md5(self):
    if self.emcc_args == None: return self.skip('needs emcc')
    if not self.is_emscripten_abi(): return self.skip('asmjs-unknown-emscripten needed for accurate math')
    self.emcc_args += ['--embed-file', 'cube2md5.txt']
    shutil.copyfile(path_from_root('tests', 'cube2md5.txt'), os.path.join(self.get_dir(), 'cube2md5.txt'))
    self.do_run(open(path_from_root('tests', 'cube2md5.cpp')).read(), open(path_from_root('tests', 'cube2md5.ok')).read())

  def test_cube2hash(self):
    # extra testing for various codegen modes
    try:
      old_chunk_size = os.environ.get('EMSCRIPT_MAX_CHUNK_SIZE') or ''

      for chunk_size in ['1', old_chunk_size]: # test splitting out each function to a chunk in emscripten.py (21 functions here)
        print '  chunks', chunk_size
        os.environ['EMSCRIPT_MAX_CHUNK_SIZE'] = chunk_size

        # A good test of i64 math
        if Settings.USE_TYPED_ARRAYS != 2: return self.skip('requires ta2 C-style memory aliasing')
        self.do_run('', 'Usage: hashstring <seed>',
                    libraries=self.get_library('cube2hash', ['cube2hash.bc'], configure=None),
                    includes=[path_from_root('tests', 'cube2hash')])

        for text, output in [('fleefl', '892BDB6FD3F62E863D63DA55851700FDE3ACF30204798CE9'),
                             ('fleefl2', 'AA2CC5F96FC9D540CA24FDAF1F71E2942753DB83E8A81B61'),
                             ('64bitisslow', '64D8470573635EC354FEE7B7F87C566FCAF1EFB491041670')]:
          self.do_run('', 'hash value: ' + output, [text], no_build=True)
    finally:
      os.environ['EMSCRIPT_MAX_CHUNK_SIZE'] = old_chunk_size

  def test_unaligned(self):
      if Settings.QUANTUM_SIZE == 1: return self.skip('No meaning to unaligned addresses in q1')

      src = r'''
        #include<stdio.h>

        struct S {
          double x;
          int y;
        };

        int main() {
          // the 64-bit value here will not be 8-byte aligned
          S s0[3] = { {0x12a751f430142, 22}, {0x17a5c85bad144, 98}, {1, 1}};
          char buffer[10*sizeof(S)];
          int b = int(buffer);
          S *s = (S*)(b + 4-b%8);
          s[0] = s0[0];
          s[1] = s0[1];
          s[2] = s0[2];

          printf("*%d : %d : %d\n", sizeof(S), ((unsigned int)&s[0]) % 8 != ((unsigned int)&s[1]) % 8,
                                               ((unsigned int)&s[1]) - ((unsigned int)&s[0]));
          s[0].x++;
          s[0].y++;
          s[1].x++;
          s[1].y++;
          printf("%.1f,%d,%.1f,%d\n", s[0].x, s[0].y, s[1].x, s[1].y);
          return 0;
        }
        '''

      # TODO: A version of this with int64s as well

      if self.is_emscripten_abi():
        return self.skip('LLVM marks the reads of s as fully aligned, making this test invalid')
      else:
        self.do_run(src, '*12 : 1 : 12\n328157500735811.0,23,416012775903557.0,99\n')

      return # TODO: continue to the next part here

      # Test for undefined behavior in C. This is not legitimate code, but does exist

      if Settings.USE_TYPED_ARRAYS != 2: return self.skip('No meaning to unaligned addresses without t2')

      src = r'''
        #include <stdio.h>

        int main()
        {
          int x[10];
          char *p = (char*)&x[0];
          p++;
          short *q = (short*)p;
          *q = 300;
          printf("*%d:%d*\n", *q, ((int)q)%2);
          int *r = (int*)p;
          *r = 515559;
          printf("*%d*\n", *r);
          long long *t = (long long*)p;
          *t = 42949672960;
          printf("*%Ld*\n", *t);
          return 0;
        }
      '''

      try:
        self.do_run(src, '*300:1*\n*515559*\n*42949672960*\n')
      except Exception, e:
        assert 'must be aligned' in str(e), e # expected to fail without emulation

  def test_align64(self):
    src = r'''
      #include <stdio.h>

      // inspired by poppler

      enum Type {
        A = 10,
        B = 20
      };

      struct Object {
        Type type;
        union {
          int intg;
          double real;
          char *name;
        };
      };

      struct Principal {
        double x;
        Object a;
        double y;
      };

      int main(int argc, char **argv)
      {
        int base = argc-1;
        Object *o = NULL;
        printf("%d,%d\n", sizeof(Object), sizeof(Principal));
        printf("%d,%d,%d,%d\n", (int)&o[base].type, (int)&o[base].intg, (int)&o[base].real, (int)&o[base].name);
        printf("%d,%d,%d,%d\n", (int)&o[base+1].type, (int)&o[base+1].intg, (int)&o[base+1].real, (int)&o[base+1].name);
        Principal p, q;
        p.x = p.y = q.x = q.y = 0;
        p.a.type = A;
        p.a.real = 123.456;
        *(&q.a) = p.a;
        printf("%.2f,%d,%.2f,%.2f : %.2f,%d,%.2f,%.2f\n", p.x, p.a.type, p.a.real, p.y, q.x, q.a.type, q.a.real, q.y);
        return 0;
      }
    '''

    if self.is_emscripten_abi():
      self.do_run(src, '''16,32
0,8,8,8
16,24,24,24
0.00,10,123.46,0.00 : 0.00,10,123.46,0.00
''')
    else:
      self.do_run(src, '''12,28
0,4,4,4
12,16,16,16
0.00,10,123.46,0.00 : 0.00,10,123.46,0.00
''')

  def test_unsigned(self):
      Settings.CORRECT_SIGNS = 1 # We test for exactly this sort of thing here
      Settings.CHECK_SIGNS = 0
      src = '''
        #include <stdio.h>
        const signed char cvals[2] = { -1, -2 }; // compiler can store this is a string, so -1 becomes \FF, and needs re-signing
        int main()
        {
          {
            unsigned char x = 200;
            printf("*%d*\\n", x);
            unsigned char y = -22;
            printf("*%d*\\n", y);
          }

          int varey = 100;
          unsigned int MAXEY = -1, MAXEY2 = -77;
          printf("*%u,%d,%u*\\n", MAXEY, varey >= MAXEY, MAXEY2); // 100 >= -1? not in unsigned!

          int y = cvals[0];
          printf("*%d,%d,%d,%d*\\n", cvals[0], cvals[0] < 0, y, y < 0);
          y = cvals[1];
          printf("*%d,%d,%d,%d*\\n", cvals[1], cvals[1] < 0, y, y < 0);

          // zext issue - see mathop in jsifier
          unsigned char x8 = -10;
          unsigned long hold = 0;
          hold += x8;
          int y32 = hold+50;
          printf("*%u,%u*\\n", hold, y32);

          // Comparisons
          x8 = 0;
          for (int i = 0; i < 254; i++) x8++; // make it an actual 254 in JS - not a -2
          printf("*%d,%d*\\n", x8+1 == 0xff, x8+1 != 0xff); // 0xff may be '-1' in the bitcode

          return 0;
        }
      '''
      self.do_run(src, '*4294967295,0,4294967219*\n*-1,1,-1,1*\n*-2,1,-2,1*\n*246,296*\n*1,0*')

      # Now let's see some code that should just work in USE_TYPED_ARRAYS == 2, but requires
      # corrections otherwise
      Settings.CHECK_SIGNS = 0
      if Settings.USE_TYPED_ARRAYS == 2:
        Settings.CORRECT_SIGNS = 0
      else:
        Settings.CORRECT_SIGNS = 1

      src = '''
        #include <stdio.h>
        int main()
        {
          {
            unsigned char x;
            unsigned char *y = &x;
            *y = -1;
            printf("*%d*\\n", x);
          }
          {
            unsigned short x;
            unsigned short *y = &x;
            *y = -1;
            printf("*%d*\\n", x);
          }
          /*{ // This case is not checked. The hint for unsignedness is just the %u in printf, and we do not analyze that
            unsigned int x;
            unsigned int *y = &x;
            *y = -1;
            printf("*%u*\\n", x);
          }*/
          {
            char x;
            char *y = &x;
            *y = 255;
            printf("*%d*\\n", x);
          }
          {
            char x;
            char *y = &x;
            *y = 65535;
            printf("*%d*\\n", x);
          }
          {
            char x;
            char *y = &x;
            *y = 0xffffffff;
            printf("*%d*\\n", x);
          }
          return 0;
        }
      '''
      self.do_run(src, '*255*\n*65535*\n*-1*\n*-1*\n*-1*')

  def test_bitfields(self):
      if self.emcc_args is None: Settings.SAFE_HEAP = 0 # bitfields do loads on invalid areas, by design

      test_path = path_from_root('tests', 'core', 'test_bitfields')
      src, output = (test_path + s for s in ('.in', '.out'))

      self.do_run_from_file(src, output)

  def test_floatvars(self):
    if self.run_name == 'slow2asm': return self.skip('FIXME in slow2asm')

    test_path = path_from_root('tests', 'core', 'test_floatvars')
    src, output = (test_path + s for s in ('.in', '.out'))

    self.do_run_from_file(src, output)

  def test_closebitcasts(self):
    if Settings.USE_TYPED_ARRAYS != 2: return self.skip('requires ta2')
    test_path = path_from_root('tests', 'core', 'closebitcasts')
    src, output = (test_path + s for s in ('.c', '.txt'))
    self.do_run_from_file(src, output)

  def test_fast_math(self):
    if self.emcc_args is None: return self.skip('requires emcc')
    Building.COMPILER_TEST_OPTS += ['-ffast-math']

    test_path = path_from_root('tests', 'core', 'test_fast_math')
    src, output = (test_path + s for s in ('.in', '.out'))

    self.do_run_from_file(src, output, ['5', '6', '8'])

  def test_zerodiv(self):
    test_path = path_from_root('tests', 'core', 'test_zerodiv')
    src, output = (test_path + s for s in ('.in', '.out'))

    self.do_run_from_file(src, output)

  def test_zero_multiplication(self):
    test_path = path_from_root('tests', 'core', 'test_zero_multiplication')
    src, output = (test_path + s for s in ('.in', '.out'))

    self.do_run_from_file(src, output)

  def test_isnan(self):
    test_path = path_from_root('tests', 'core', 'test_isnan')
    src, output = (test_path + s for s in ('.in', '.out'))

    self.do_run_from_file(src, output)

  def test_globaldoubles(self):
    test_path = path_from_root('tests', 'core', 'test_globaldoubles')
    src, output = (test_path + s for s in ('.in', '.out'))

    self.do_run_from_file(src, output)

  def test_math(self):
      if Settings.USE_TYPED_ARRAYS != 2: return self.skip('requires ta2')

      test_path = path_from_root('tests', 'core', 'test_math')
      src, output = (test_path + s for s in ('.in', '.out'))

      self.do_run_from_file(src, output)

  def test_erf(self):
      test_path = path_from_root('tests', 'core', 'test_erf')
      src, output = (test_path + s for s in ('.in', '.out'))

      self.do_run_from_file(src, output)

  def test_math_hyperbolic(self):
      src = open(path_from_root('tests', 'hyperbolic', 'src.c'), 'r').read()
      expected = open(path_from_root('tests', 'hyperbolic', 'output.txt'), 'r').read()
      self.do_run(src, expected)

  def test_math_lgamma(self):
      if self.emcc_args is None: return self.skip('requires emcc')
      if not self.is_emscripten_abi(): return self.skip('asmjs-unknown-emscripten needed for accurate math')
      if os.environ.get('EMCC_FAST_COMPILER') == '0': return self.skip('fastcomp needed for proper handling of _signgam extern')

      test_path = path_from_root('tests', 'math', 'lgamma')
      src, output = (test_path + s for s in ('.in', '.out'))

      self.do_run_from_file(src, output)

  def test_frexp(self):
      if self.run_name.startswith('s_'): return self.skip('This test requires linking to musl lib for sprintf.')
      test_path = path_from_root('tests', 'core', 'test_frexp')
      src, output = (test_path + s for s in ('.in', '.out'))

      self.do_run_from_file(src, output)

  def test_rounding(self):
      test_path = path_from_root('tests', 'core', 'test_rounding')
      src, output = (test_path + s for s in ('.in', '.out'))

      self.do_run_from_file(src, output)

  def test_fcvt(self):
      if self.emcc_args is None: return self.skip('requires emcc')

      test_path = path_from_root('tests', 'core', 'test_fcvt')
      src, output = (test_path + s for s in ('.in', '.out'))

      self.do_run_from_file(src, output)

  def test_llrint(self):
    if Settings.USE_TYPED_ARRAYS != 2: return self.skip('requires ta2')

    test_path = path_from_root('tests', 'core', 'test_llrint')
    src, output = (test_path + s for s in ('.in', '.out'))

    self.do_run_from_file(src, output)

  def test_getgep(self):
    # Generated code includes getelementptr (getelementptr, 0, 1), i.e., GEP as the first param to GEP
    test_path = path_from_root('tests', 'core', 'test_getgep')
    src, output = (test_path + s for s in ('.in', '.out'))

    self.do_run_from_file(src, output)

  def test_multiply_defined_symbols(self):
    a1 = "int f() { return 1; }"
    a1_name = os.path.join(self.get_dir(), 'a1.c')
    open(a1_name, 'w').write(a1)
    a2 = "void x() {}"
    a2_name = os.path.join(self.get_dir(), 'a2.c')
    open(a2_name, 'w').write(a2)
    b1 = "int f() { return 2; }"
    b1_name = os.path.join(self.get_dir(), 'b1.c')
    open(b1_name, 'w').write(b1)
    b2 = "void y() {}"
    b2_name = os.path.join(self.get_dir(), 'b2.c')
    open(b2_name, 'w').write(b2)
    main = r'''
      #include <stdio.h>
      int f();
      int main() {
        printf("result: %d\n", f());
        return 0;
      }
    '''
    main_name = os.path.join(self.get_dir(), 'main.c')
    open(main_name, 'w').write(main)

    Building.emcc(a1_name)
    Building.emcc(a2_name)
    Building.emcc(b1_name)
    Building.emcc(b2_name)
    Building.emcc(main_name)

    liba_name = os.path.join(self.get_dir(), 'liba.a')
    Building.emar('cr', liba_name, [a1_name + '.o', a2_name + '.o'])
    libb_name = os.path.join(self.get_dir(), 'libb.a')
    Building.emar('cr', libb_name, [b1_name + '.o', b2_name + '.o'])

    all_name = os.path.join(self.get_dir(), 'all.bc')
    Building.link([main_name + '.o', liba_name, libb_name], all_name)

    self.do_ll_run(all_name, 'result: 1')

  def test_if(self):
    test_path = path_from_root('tests', 'core', 'test_if')
    src, output = (test_path + s for s in ('.in', '.out'))

    self.do_run_from_file(src, output)

  def test_if_else(self):
    test_path = path_from_root('tests', 'core', 'test_if_else')
    src, output = (test_path + s for s in ('.in', '.out'))

    self.do_run_from_file(src, output)

  def test_loop(self):
    test_path = path_from_root('tests', 'core', 'test_loop')
    src, output = (test_path + s for s in ('.in', '.out'))

    self.do_run_from_file(src, output)

  def test_stack(self):
    Settings.INLINING_LIMIT = 50

    test_path = path_from_root('tests', 'core', 'test_stack')
    src, output = (test_path + s for s in ('.in', '.out'))

    self.do_run_from_file(src, output)

  def test_stack_align(self):
    if os.environ.get('EMCC_FAST_COMPILER') == '0': return self.skip('fastcomp-only')
    Settings.INLINING_LIMIT = 50
    src = path_from_root('tests', 'core', 'test_stack_align.cpp')
    self.do_run(open(src).read(), ['''align 4: 0
align 8: 0
align 16: 0
align 32: 0
base align: 0, 0, 0, 0'''])

  def test_strings(self):
      if self.run_name.startswith('s_'): return self.skip('This test requires linking to musl lib for sscanf.')
      test_path = path_from_root('tests', 'core', 'test_strings')
      src, output = (test_path + s for s in ('.in', '.out'))

      for named in (0, 1):
        print named

        if os.environ.get('EMCC_FAST_COMPILER') != '0' and named: continue # no named globals in fastcomp

        Settings.NAMED_GLOBALS = named
        self.do_run_from_file(src, output, ['wowie', 'too', '74'])

        if self.emcc_args == []:
          gen = open(self.in_dir('src.cpp.o.js')).read()
          assert ('var __str1;' in gen) == named

  def test_strcmp_uni(self):
    test_path = path_from_root('tests', 'core', 'test_strcmp_uni')
    src, output = (test_path + s for s in ('.in', '.out'))

    self.do_run_from_file(src, output)

  def test_strndup(self):
    if self.run_name.startswith('s_'): return self.skip('musl libc strndup() assumes that C strings can be loaded via i16 and i32 loads.')
    test_path = path_from_root('tests', 'core', 'test_strndup')
    src, output = (test_path + s for s in ('.in', '.out'))

    self.do_run_from_file(src, output)

  def test_errar(self):
    test_path = path_from_root('tests', 'core', 'test_errar')
    src, output = (test_path + s for s in ('.in', '.out'))

    self.do_run_from_file(src, output)

  def test_mainenv(self):
    test_path = path_from_root('tests', 'core', 'test_mainenv')
    src, output = (test_path + s for s in ('.in', '.out'))

    self.do_run_from_file(src, output)

  def test_funcs(self):
    test_path = path_from_root('tests', 'core', 'test_funcs')
    src, output = (test_path + s for s in ('.in', '.out'))

    self.do_run_from_file(src, output)

  def test_structs(self):
    test_path = path_from_root('tests', 'core', 'test_structs')
    src, output = (test_path + s for s in ('.in', '.out'))

    self.do_run_from_file(src, output)

  gen_struct_src = '''
        #include <stdio.h>
        #include <stdlib.h>
        #include "emscripten.h"

        struct S
        {
          int x, y;
        };
        int main()
        {
          S* a = {{gen_struct}};
          a->x = 51; a->y = 62;
          printf("*%d,%d*\\n", a->x, a->y);
          {{del_struct}}(a);
          return 0;
        }
  '''

  def test_mallocstruct(self):
      self.do_run(self.gen_struct_src.replace('{{gen_struct}}', '(S*)malloc(sizeof(S))').replace('{{del_struct}}', 'free'), '*51,62*')

  def test_newstruct(self):
      if self.emcc_args is None: return self.skip('requires emcc')
      self.do_run(self.gen_struct_src.replace('{{gen_struct}}', 'new S').replace('{{del_struct}}', 'delete'), '*51,62*')

  def test_addr_of_stacked(self):
    test_path = path_from_root('tests', 'core', 'test_addr_of_stacked')
    src, output = (test_path + s for s in ('.in', '.out'))

    self.do_run_from_file(src, output)

  def test_globals(self):
    test_path = path_from_root('tests', 'core', 'test_globals')
    src, output = (test_path + s for s in ('.in', '.out'))

    self.do_run_from_file(src, output)

  def test_linked_list(self):
    test_path = path_from_root('tests', 'core', 'test_linked_list')
    src, output = (test_path + s for s in ('.in', '.out'))

    self.do_run_from_file(src, output)

  def test_sup(self):
      src = '''
        #include <stdio.h>

        struct S4   { int x;          }; // size: 4
        struct S4_2 { short x, y;     }; // size: 4, but for alignment purposes, 2
        struct S6   { short x, y, z;  }; // size: 6
        struct S6w  { char x[6];      }; // size: 6 also
        struct S6z  { int x; short y; }; // size: 8, since we align to a multiple of the biggest - 4

        struct C___  { S6 a, b, c; int later; };
        struct Carr  { S6 a[3]; int later; }; // essentially the same, but differently defined
        struct C__w  { S6 a; S6w b; S6 c; int later; }; // same size, different struct
        struct Cp1_  { int pre; short a; S6 b, c; int later; }; // fillers for a
        struct Cp2_  { int a; short pre; S6 b, c; int later; }; // fillers for a (get addr of the other filler)
        struct Cint  { S6 a; int  b; S6 c; int later; }; // An int (different size) for b
        struct C4__  { S6 a; S4   b; S6 c; int later; }; // Same size as int from before, but a struct
        struct C4_2  { S6 a; S4_2 b; S6 c; int later; }; // Same size as int from before, but a struct with max element size 2
        struct C__z  { S6 a; S6z  b; S6 c; int later; }; // different size, 8 instead of 6

        int main()
        {
          #define TEST(struc) \\
          { \\
            struc *s = 0; \\
            printf("*%s: %d,%d,%d,%d<%d*\\n", #struc, (int)&(s->a), (int)&(s->b), (int)&(s->c), (int)&(s->later), sizeof(struc)); \\
          }
          #define TEST_ARR(struc) \\
          { \\
            struc *s = 0; \\
            printf("*%s: %d,%d,%d,%d<%d*\\n", #struc, (int)&(s->a[0]), (int)&(s->a[1]), (int)&(s->a[2]), (int)&(s->later), sizeof(struc)); \\
          }
          printf("sizeofs:%d,%d\\n", sizeof(S6), sizeof(S6z));
          TEST(C___);
          TEST_ARR(Carr);
          TEST(C__w);
          TEST(Cp1_);
          TEST(Cp2_);
          TEST(Cint);
          TEST(C4__);
          TEST(C4_2);
          TEST(C__z);
          return 0;
        }
      '''
      if Settings.QUANTUM_SIZE == 1:
        self.do_run(src, 'sizeofs:6,8\n*C___: 0,3,6,9<24*\n*Carr: 0,3,6,9<24*\n*C__w: 0,3,9,12<24*\n*Cp1_: 1,2,5,8<24*\n*Cp2_: 0,2,5,8<24*\n*Cint: 0,3,4,7<24*\n*C4__: 0,3,4,7<24*\n*C4_2: 0,3,5,8<20*\n*C__z: 0,3,5,8<28*')
      else:
        self.do_run(src, 'sizeofs:6,8\n*C___: 0,6,12,20<24*\n*Carr: 0,6,12,20<24*\n*C__w: 0,6,12,20<24*\n*Cp1_: 4,6,12,20<24*\n*Cp2_: 0,6,12,20<24*\n*Cint: 0,8,12,20<24*\n*C4__: 0,8,12,20<24*\n*C4_2: 0,6,10,16<20*\n*C__z: 0,8,16,24<28*')

  def test_assert(self):
    test_path = path_from_root('tests', 'core', 'test_assert')
    src, output = (test_path + s for s in ('.in', '.out'))

    self.do_run_from_file(src, output)

  def test_libcextra(self):
      if self.emcc_args is None: return self.skip('needs emcc for libcextra')

      test_path = path_from_root('tests', 'core', 'test_libcextra')
      src, output = (test_path + s for s in ('.in', '.out'))

      self.do_run_from_file(src, output)

  def test_regex(self):
      if self.emcc_args is None: return self.skip('needs emcc for libcextra')

      test_path = path_from_root('tests', 'core', 'test_regex')
      src, output = (test_path + s for s in ('.in', '.out'))

      self.do_run_from_file(src, output)

  def test_longjmp(self):
    test_path = path_from_root('tests', 'core', 'test_longjmp')
    src, output = (test_path + s for s in ('.in', '.out'))
    self.do_run_from_file(src, output)

  def test_longjmp2(self):
    test_path = path_from_root('tests', 'core', 'test_longjmp2')
    src, output = (test_path + s for s in ('.in', '.out'))
    self.do_run_from_file(src, output)

  def test_longjmp3(self):
    test_path = path_from_root('tests', 'core', 'test_longjmp3')
    src, output = (test_path + s for s in ('.in', '.out'))
    self.do_run_from_file(src, output)

  def test_longjmp4(self):
    test_path = path_from_root('tests', 'core', 'test_longjmp4')
    src, output = (test_path + s for s in ('.in', '.out'))
    self.do_run_from_file(src, output)

  def test_longjmp_funcptr(self):
    test_path = path_from_root('tests', 'core', 'test_longjmp_funcptr')
    src, output = (test_path + s for s in ('.in', '.out'))
    self.do_run_from_file(src, output)

  def test_longjmp_repeat(self):
    test_path = path_from_root('tests', 'core', 'test_longjmp_repeat')
    src, output = (test_path + s for s in ('.in', '.out'))
    self.do_run_from_file(src, output)

  def test_longjmp_stacked(self):
    test_path = path_from_root('tests', 'core', 'test_longjmp_stacked')
    src, output = (test_path + s for s in ('.in', '.out'))
    self.do_run_from_file(src, output)

  def test_longjmp_exc(self):
    test_path = path_from_root('tests', 'core', 'test_longjmp_exc')
    src, output = (test_path + s for s in ('.in', '.out'))
    self.do_run_from_file(src, output)

  def test_longjmp_throw(self):
    for disable_throw in [0, 1]:
      print disable_throw
      Settings.DISABLE_EXCEPTION_CATCHING = disable_throw
      test_path = path_from_root('tests', 'core', 'test_longjmp_throw')
      src, output = (test_path + s for s in ('.cpp', '.out'))
      self.do_run_from_file(src, output)

  def test_setjmp_many(self):
    src = r'''
      #include <stdio.h>
      #include <setjmp.h>

      int main(int argc) {
        jmp_buf buf;
        for (int i = 0; i < NUM; i++) printf("%d\n", setjmp(buf));
        if (argc-- == 1131) longjmp(buf, 11);
        return 0;
      }
    '''
    for maxx in [Settings.MAX_SETJMPS/2, Settings.MAX_SETJMPS, 2*Settings.MAX_SETJMPS]:
      Settings.MAX_SETJMPS = maxx
      for num in [maxx, maxx+1]:
        print maxx, num
        self.do_run(src.replace('NUM', str(num)), '0\n' * num if num <= Settings.MAX_SETJMPS or not Settings.ASM_JS else 'build with a higher value for MAX_SETJMPS')

  def test_setjmp_many_2(self):
    if os.environ.get('EMCC_FAST_COMPILER') == '0': return self.skip('non-fastcomp do not hit the limit.')

    src = r'''
#include <setjmp.h>
#include <stdio.h>

jmp_buf env;

void luaWork(int d){
    int x;
    printf("d is at %d\n", d);

    longjmp(env, 1);
}

int main()
{
    const int ITERATIONS=25;
    for(int i = 0; i < ITERATIONS; i++){
        if(!setjmp(env)){
            luaWork(i);
        }
    }
    return 0;
}
'''

    self.do_run(src, r'''d is at 19
too many setjmps in a function call, build with a higher value for MAX_SETJMPS''')

  def test_exceptions(self):
      if Settings.QUANTUM_SIZE == 1: return self.skip("we don't support libcxx in q1")
      if self.emcc_args is None: return self.skip('need emcc to add in libcxx properly')

      Settings.EXCEPTION_DEBUG = 1

      Settings.DISABLE_EXCEPTION_CATCHING = 0
      if '-O2' in self.emcc_args and os.environ.get('EMCC_FAST_COMPILER') != '0':
        self.emcc_args += ['--closure', '1'] # Use closure here for some additional coverage

      src = '''
        #include <stdio.h>
        void thrower() {
          printf("infunc...");
          throw(99);
          printf("FAIL");
        }
        int main() {
          try {
            printf("*throw...");
            throw(1);
            printf("FAIL");
          } catch(...) {
            printf("caught!");
          }
          try {
            thrower();
          } catch(...) {
            printf("done!*\\n");
          }
          return 0;
        }
      '''
      self.do_run(src, '*throw...caught!infunc...done!*')

      Settings.DISABLE_EXCEPTION_CATCHING = 1
      self.do_run(src, 'Exception catching is disabled, this exception cannot be caught. Compile with -s DISABLE_EXCEPTION_CATCHING=0')

      src = '''
      #include <iostream>

      class MyException
      {
      public:
          MyException(){ std::cout << "Construct..."; }
          MyException( const MyException & ) { std::cout << "Copy..."; }
          ~MyException(){ std::cout << "Destruct..."; }
      };

      int function()
      {
          std::cout << "Throw...";
          throw MyException();
      }

      int function2()
      {
          return function();
      }

      int main()
      {
          try
          {
              function2();
          }
          catch (MyException & e)
          {
              std::cout << "Caught...";
          }

          try
          {
              function2();
          }
          catch (MyException e)
          {
              std::cout << "Caught...";
          }

          return 0;
      }
      '''

      Settings.DISABLE_EXCEPTION_CATCHING = 0
      self.do_run(src, 'Throw...Construct...Caught...Destruct...Throw...Construct...Copy...Caught...Destruct...Destruct...')

  def test_exceptions_2(self):
    if self.emcc_args is None: return self.skip('need emcc to add in libcxx properly')
    if self.run_name == 'asm2x86': return self.skip('TODO')

    Settings.DISABLE_EXCEPTION_CATCHING = 0

    for safe in [0,1]:
      print safe
      Settings.SAFE_HEAP = safe
      test_path = path_from_root('tests', 'core', 'test_exceptions_2')
      src, output = (test_path + s for s in ('.in', '.out'))
      self.do_run_from_file(src, output)

  def test_exceptions_3(self):
    if self.emcc_args is None: return self.skip('need emcc to add in libcxx properly')
    if self.run_name == 'asm2x86': return self.skip('TODO')
    if os.environ.get('EMCC_FAST_COMPILER') == '0': return self.skip('needs fastcomp')

    Settings.DISABLE_EXCEPTION_CATCHING = 0

    src = r'''
#include <iostream>
#include <stdexcept>

int main(int argc, char **argv)
{
  if (argc != 2) {
    std::cout << "need an arg" << std::endl;
    return 1;
  }

  int arg = argv[1][0] - '0';
  try {
    if (arg == 0) throw "a c string";
    if (arg == 1) throw std::exception();
    if (arg == 2) throw std::runtime_error("Hello");
  } catch(const char * ex) {
    std::cout << "Caught C string: " << ex << std::endl;
  } catch(const std::exception &ex) {
    std::cout << "Caught exception: " << ex.what() << std::endl;
  } catch(...) {
    std::cout << "Caught something else" << std::endl;
  }

  std::cout << "Done.\n";
}
'''

    print '0'
    self.do_run(src, 'Caught C string: a c string\nDone.', ['0'])
    print '1'
    self.do_run(src, 'Caught exception: std::exception\nDone.', ['1'], no_build=True)
    print '2'
    self.do_run(src, 'Caught exception: Hello\nDone.', ['2'], no_build=True)

  def test_exceptions_white_list(self):
    if self.emcc_args is None: return self.skip('requires emcc')

    Settings.DISABLE_EXCEPTION_CATCHING = 2
    Settings.EXCEPTION_CATCHING_WHITELIST = ["__Z12somefunctionv"]
    Settings.INLINING_LIMIT = 50 # otherwise it is inlined and not identified

    test_path = path_from_root('tests', 'core', 'test_exceptions_white_list')
    src, output = (test_path + s for s in ('.in', '.out'))
    self.do_run_from_file(src, output)
    size = len(open('src.cpp.o.js').read())
    shutil.copyfile('src.cpp.o.js', 'orig.js')

    if os.environ.get('EMCC_FAST_COMPILER') != '0':
      # check that an empty whitelist works properly (as in, same as exceptions disabled)
      empty_output = path_from_root('tests', 'core', 'test_exceptions_white_list_empty.out')

      Settings.EXCEPTION_CATCHING_WHITELIST = []
      self.do_run_from_file(src, empty_output)
      empty_size = len(open('src.cpp.o.js').read())
      shutil.copyfile('src.cpp.o.js', 'empty.js')

      Settings.EXCEPTION_CATCHING_WHITELIST = ['fake']
      self.do_run_from_file(src, empty_output)
      fake_size = len(open('src.cpp.o.js').read())
      shutil.copyfile('src.cpp.o.js', 'fake.js')

      Settings.DISABLE_EXCEPTION_CATCHING = 1
      self.do_run_from_file(src, empty_output)
      disabled_size = len(open('src.cpp.o.js').read())
      shutil.copyfile('src.cpp.o.js', 'disabled.js')

      assert size - empty_size > 1000, [empty_size, size] # big change when we disable entirely
      assert size - fake_size > 1000, [fake_size, size]
      assert abs(empty_size - fake_size) < 100, [empty_size, fake_size]
      assert empty_size - disabled_size < 100, [empty_size, disabled_size] # full disable removes a tiny bit more
      assert fake_size - disabled_size < 100, [disabled_size, fake_size]

  def test_exceptions_white_list_2(self):
    if self.emcc_args is None: return self.skip('requires emcc')

    Settings.DISABLE_EXCEPTION_CATCHING = 2
    Settings.EXCEPTION_CATCHING_WHITELIST = ["_main"]
    Settings.INLINING_LIMIT = 50 # otherwise it is inlined and not identified

    test_path = path_from_root('tests', 'core', 'test_exceptions_white_list_2')
    src, output = (test_path + s for s in ('.c', '.out'))
    self.do_run_from_file(src, output)

  def test_exceptions_uncaught(self):
      if self.emcc_args is None: return self.skip('no libcxx inclusion without emcc')

      Settings.DISABLE_EXCEPTION_CATCHING = 0

      src = r'''
        #include <stdio.h>
        #include <exception>
        struct X {
          ~X() {
            printf("exception? %s\n", std::uncaught_exception() ? "yes" : "no");
          }
        };
        int main() {
          printf("exception? %s\n", std::uncaught_exception() ? "yes" : "no");
          try {
            X x;
            throw 1;
          } catch(...) {
            printf("exception? %s\n", std::uncaught_exception() ? "yes" : "no");
          }
          printf("exception? %s\n", std::uncaught_exception() ? "yes" : "no");
          return 0;
        }
      '''
      self.do_run(src, 'exception? no\nexception? yes\nexception? no\nexception? no\n')

      src = r'''
        #include <fstream>
        #include <iostream>
        int main() {
          std::ofstream os("test");
          os << std::unitbuf << "foo"; // trigger a call to std::uncaught_exception from
                                       // std::basic_ostream::sentry::~sentry
          std::cout << "success";
        }
      '''
      self.do_run(src, 'success')

  def test_exceptions_typed(self):
    if self.emcc_args is None: return self.skip('requires emcc')
    if os.environ.get('EMCC_FAST_COMPILER') == '0': return self.skip('needs fastcomp')

    Settings.DISABLE_EXCEPTION_CATCHING = 0
    self.emcc_args += ['-s', 'SAFE_HEAP=0'] # Throwing null will cause an ignorable null pointer access.

    test_path = path_from_root('tests', 'core', 'test_exceptions_typed')
    src, output = (test_path + s for s in ('.in', '.out'))

    self.do_run_from_file(src, output)

  def test_exceptions_virtual_inheritance(self):
    if self.emcc_args is None: return self.skip('requires emcc')
    if os.environ.get('EMCC_FAST_COMPILER') == '0': return self.skip('needs fastcomp')

    Settings.DISABLE_EXCEPTION_CATCHING = 0

    test_path = path_from_root('tests', 'core', 'test_exceptions_virtual_inheritance')
    src, output = (test_path + s for s in ('.cpp', '.txt'))

    self.do_run_from_file(src, output)

  def test_exceptions_convert(self):
    if os.environ.get('EMCC_FAST_COMPILER') == '0': return self.skip('needs fastcomp')
    Settings.DISABLE_EXCEPTION_CATCHING = 0
    test_path = path_from_root('tests', 'core', 'test_exceptions_convert')
    src, output = (test_path + s for s in ('.cpp', '.txt'))
    self.do_run_from_file(src, output)

  def test_exceptions_multi(self):
    Settings.DISABLE_EXCEPTION_CATCHING = 0
    test_path = path_from_root('tests', 'core', 'test_exceptions_multi')
    src, output = (test_path + s for s in ('.in', '.out'))
    self.do_run_from_file(src, output)

  def test_exceptions_std(self):
    if self.emcc_args is None: return self.skip('requires emcc')
    Settings.DISABLE_EXCEPTION_CATCHING = 0
    Settings.ERROR_ON_UNDEFINED_SYMBOLS = 1
    self.emcc_args += ['-s', 'SAFE_HEAP=0']

    test_path = path_from_root('tests', 'core', 'test_exceptions_std')
    src, output = (test_path + s for s in ('.in', '.out'))

    self.do_run_from_file(src, output)

  def test_exceptions_alias(self):
    if self.emcc_args is None: return self.skip('requires emcc')

    Settings.DISABLE_EXCEPTION_CATCHING = 0
    test_path = path_from_root('tests', 'core', 'test_exceptions_alias')
    src, output = (test_path + s for s in ('.c', '.out'))
    self.do_run_from_file(src, output)

  def test_exceptions_rethrow(self):
    if os.environ.get('EMCC_FAST_COMPILER') == '0': return self.skip('needs fastcomp')
    Settings.DISABLE_EXCEPTION_CATCHING = 0
    test_path = path_from_root('tests', 'core', 'test_exceptions_rethrow')
    src, output = (test_path + s for s in ('.cpp', '.txt'))
    self.do_run_from_file(src, output)

  def test_exceptions_resume(self):
    if os.environ.get('EMCC_FAST_COMPILER') == '0': return self.skip('needs fastcomp')
    Settings.DISABLE_EXCEPTION_CATCHING = 0
    Settings.EXCEPTION_DEBUG = 1
    test_path = path_from_root('tests', 'core', 'test_exceptions_resume')
    src, output = (test_path + s for s in ('.cpp', '.txt'))
    self.do_run_from_file(src, output)

  def test_exceptions_destroy_virtual(self):
    if os.environ.get('EMCC_FAST_COMPILER') == '0': return self.skip('needs fastcomp')
    Settings.DISABLE_EXCEPTION_CATCHING = 0
    test_path = path_from_root('tests', 'core', 'test_exceptions_destroy_virtual')
    src, output = (test_path + s for s in ('.cpp', '.txt'))
    self.do_run_from_file(src, output)

  def test_exceptions_refcount(self):
    if os.environ.get('EMCC_FAST_COMPILER') == '0': return self.skip('needs fastcomp')
    Settings.DISABLE_EXCEPTION_CATCHING = 0
    test_path = path_from_root('tests', 'core', 'test_exceptions_refcount')
    src, output = (test_path + s for s in ('.cpp', '.txt'))
    self.do_run_from_file(src, output)

  def test_exceptions_primary(self):
    if os.environ.get('EMCC_FAST_COMPILER') == '0': return self.skip('needs fastcomp')
    Settings.DISABLE_EXCEPTION_CATCHING = 0
    test_path = path_from_root('tests', 'core', 'test_exceptions_primary')
    src, output = (test_path + s for s in ('.cpp', '.txt'))
    self.do_run_from_file(src, output)

  def test_bad_typeid(self):
    if self.emcc_args is None: return self.skip('requires emcc')
    if os.environ.get('EMCC_FAST_COMPILER') == '0': return self.skip('needs fastcomp')

    Settings.ERROR_ON_UNDEFINED_SYMBOLS = 1
    Settings.DISABLE_EXCEPTION_CATCHING = 0

    self.do_run(r'''
// exception example
#include <iostream>       // std::cerr
#include <typeinfo>       // operator typeid
#include <exception>      // std::exception

class Polymorphic {virtual void member(){}};

int main () {
  try
  {
    Polymorphic * pb = 0;
    typeid(*pb);  // throws a bad_typeid exception
  }
  catch (std::exception& e)
  {
    std::cerr << "exception caught: " << e.what() << '\n';
  }
  return 0;
}
    ''', 'exception caught: std::bad_typeid')

  def test_exit_stack(self):
    if self.emcc_args is None: return self.skip('requires emcc')
    if Settings.ASM_JS: return self.skip('uses report_stack without exporting')

    Settings.INLINING_LIMIT = 50
    Settings.NO_EXIT_RUNTIME = 1

    src = r'''
      #include <stdio.h>
      #include <stdlib.h>

      extern "C" {
        extern void report_stack(int x);
      }

      char moar() {
        char temp[125];
        for (int i = 0; i < 125; i++) temp[i] = i*i;
        for (int i = 1; i < 125; i++) temp[i] += temp[i-1]/2;
        if (temp[100] != 99) exit(1);
        return temp[120];
      }

      int main(int argc, char *argv[]) {
        report_stack((int)alloca(4));
        printf("*%d*\n", moar());
        return 0;
      }
    '''

    open(os.path.join(self.get_dir(), 'pre.js'), 'w').write('''
      var initialStack = -1;
      var _report_stack = function(x) {
        Module.print('reported');
        initialStack = x;
      }
      var Module = {
        postRun: function() {
          Module.print('Exit Status: ' + EXITSTATUS);
          Module.print('postRun');
          assert(initialStack == STACKTOP, [initialStack, STACKTOP]);
          Module.print('ok.');
        }
      };
    ''')

    self.emcc_args += ['--pre-js', 'pre.js']
    self.do_run(src, '''reported\n*0*\nExit Status: 0\npostRun\nok.\n''')

  def test_class(self):
    test_path = path_from_root('tests', 'core', 'test_class')
    src, output = (test_path + s for s in ('.in', '.out'))

    self.do_run_from_file(src, output)

  def test_inherit(self):
    test_path = path_from_root('tests', 'core', 'test_inherit')
    src, output = (test_path + s for s in ('.in', '.out'))

    self.do_run_from_file(src, output)

  def test_isdigit_l(self):
      if self.emcc_args is None: return self.skip('no libcxx inclusion without emcc')

      test_path = path_from_root('tests', 'core', 'test_isdigit_l')
      src, output = (test_path + s for s in ('.in', '.out'))

      self.do_run_from_file(src, output)

  def test_iswdigit(self):
      if self.emcc_args is None: return self.skip('no libcxx inclusion without emcc')

      test_path = path_from_root('tests', 'core', 'test_iswdigit')
      src, output = (test_path + s for s in ('.in', '.out'))

      self.do_run_from_file(src, output)

  def test_polymorph(self):
      if self.emcc_args is None: return self.skip('requires emcc')

      test_path = path_from_root('tests', 'core', 'test_polymorph')
      src, output = (test_path + s for s in ('.in', '.out'))

      self.do_run_from_file(src, output)

  def test_segfault(self):
    if self.emcc_args is None: return self.skip('SAFE_HEAP without ta2 means we check types too, which hide segfaults')

    Settings.SAFE_HEAP = 1

    for addr in ['0', 'new D2()']:
      print addr
      src = r'''
        #include <stdio.h>

        struct Classey {
          virtual void doIt() = 0;
        };

        struct D1 : Classey {
          virtual void doIt() { printf("fleefl\n"); }
        };

        struct D2 : Classey {
          virtual void doIt() { printf("marfoosh\n"); }
        };

        int main(int argc, char **argv)
        {
          Classey *p = argc == 100 ? new D1() : (Classey*)%s;

          p->doIt();

          return 0;
        }
      ''' % addr
      self.do_run(src, 'segmentation fault' if addr.isdigit() else 'marfoosh')

  def test_safe_dyncalls(self):
    if Settings.ASM_JS: return self.skip('asm does not support missing function stack traces')
    if Settings.SAFE_HEAP: return self.skip('safe heap warning will appear instead')
    if self.emcc_args is None: return self.skip('need libc')

    Settings.SAFE_DYNCALLS = 1

    for cond, body, work in [(True, True, False), (True, False, False), (False, True, True), (False, False, False)]:
      print cond, body, work
      src = r'''
        #include <stdio.h>

        struct Classey {
          virtual void doIt() = 0;
        };

        struct D1 : Classey {
          virtual void doIt() BODY;
        };

        int main(int argc, char **argv)
        {
          Classey *p = argc COND 100 ? new D1() : NULL;
          printf("%p\n", p);
          p->doIt();

          return 0;
        }
      '''.replace('COND', '==' if cond else '!=').replace('BODY', r'{ printf("all good\n"); }' if body else '')
      # typically we get the dyncall error message from SAFE_DYNCALLS, however llvm opts can devirtualize the
      # call in -O2, leading to the much nicer error message specifically about the missing function
      self.do_run(src, ('dyncall error: vi', 'missing function: _ZN2D14doItEv') if not work else 'all good')

  def test_dynamic_cast(self):
      if self.emcc_args is None: return self.skip('need libcxxabi')

      test_path = path_from_root('tests', 'core', 'test_dynamic_cast')
      src, output = (test_path + s for s in ('.in', '.out'))

      self.do_run_from_file(src, output)

  def test_dynamic_cast_b(self):
      if self.emcc_args is None: return self.skip('need libcxxabi')

      test_path = path_from_root('tests', 'core', 'test_dynamic_cast_b')
      src, output = (test_path + s for s in ('.in', '.out'))

      self.do_run_from_file(src, output)

  def test_dynamic_cast_2(self):
    if self.emcc_args is None: return self.skip('need libcxxabi')

    test_path = path_from_root('tests', 'core', 'test_dynamic_cast_2')
    src, output = (test_path + s for s in ('.in', '.out'))

    self.do_run_from_file(src, output)

  def test_funcptr(self):
    test_path = path_from_root('tests', 'core', 'test_funcptr')
    src, output = (test_path + s for s in ('.in', '.out'))

    self.do_run_from_file(src, output)

  def test_mathfuncptr(self):
    test_path = path_from_root('tests', 'core', 'test_mathfuncptr')
    src, output = (test_path + s for s in ('.in', '.out'))

    self.do_run_from_file(src, output)

  def test_funcptrfunc(self):
    test_path = path_from_root('tests', 'core', 'test_funcptrfunc')
    src, output = (test_path + s for s in ('.in', '.out'))

    self.do_run_from_file(src, output)

  def test_funcptr_namecollide(self):
    test_path = path_from_root('tests', 'core', 'test_funcptr_namecollide')
    src, output = (test_path + s for s in ('.in', '.out'))

    self.do_run_from_file(src, output, force_c=True)

  def test_emptyclass(self):
      if self.emcc_args is None: return self.skip('requires emcc')

      test_path = path_from_root('tests', 'core', 'test_emptyclass')
      src, output = (test_path + s for s in ('.in', '.out'))

      self.do_run_from_file(src, output)

  def test_alloca(self):
    if Settings.USE_TYPED_ARRAYS != 2: return self.skip('non-ta2 may have unaligned allocas')

    test_path = path_from_root('tests', 'core', 'test_alloca')
    src, output = (test_path + s for s in ('.in', '.out'))

    self.do_run_from_file(src, output, force_c=True)

  def test_rename(self):
    src = open(path_from_root('tests', 'stdio', 'test_rename.c'), 'r').read()
    self.do_run(src, 'success', force_c=True)

  def test_alloca_stack(self):
    if self.emcc_args is None: return # too slow in other modes

    test_path = path_from_root('tests', 'core', 'test_alloca_stack')
    src, output = (test_path + s for s in ('.in', '.out'))

    self.do_run_from_file(src, output, force_c=True)

  def test_stack_byval(self):
    if self.emcc_args is None: return # too slow in other modes

    test_path = path_from_root('tests', 'core', 'test_stack_byval')
    src, output = (test_path + s for s in ('.in', '.out'))

    self.do_run_from_file(src, output)

  def test_stack_varargs(self):
    if self.emcc_args is None: return # too slow in other modes

    Settings.INLINING_LIMIT = 50
    Settings.TOTAL_STACK = 1024

    test_path = path_from_root('tests', 'core', 'test_stack_varargs')
    src, output = (test_path + s for s in ('.in', '.out'))

    self.do_run_from_file(src, output)

  def test_stack_varargs2(self):
    if self.emcc_args is None: return # too slow in other modes
    Settings.TOTAL_STACK = 1536
    src = r'''
      #include <stdio.h>
      #include <stdlib.h>

      void func(int i) {
      }
      int main() {
        for (int i = 0; i < 1024; i++) {
          printf("%d,%d,%d,%d,%d,%d,%d,%d,%d,%d,%d,%d,%d,%d,%d,%d,%d,%d,%d,%d,%d,%d,%d,%d,%d,%d,%d,%d,%d,%d,%d,%d,%d,%d,%d,%d,%d,%d,%d\n",
                   i, i, i, i, i, i, i, i, i, i, i, i, i, i, i, i, i, i, i, i, i, i, i, i, i, i, i, i, i, i, i, i, i, i, i, i, i, i, i);
        }
        printf("ok!\n");
        return 0;
      }
    '''
    self.do_run(src, 'ok!')

    print 'with return'

    src = r'''
      #include <stdio.h>
      #include <stdlib.h>

      int main() {
        for (int i = 0; i < 1024; i++) {
          int j = printf("%d,%d,%d,%d,%d,%d,%d,%d,%d,%d,%d,%d,%d,%d,%d,%d,%d,%d,%d,%d,%d,%d,%d,%d,%d,%d,%d,%d,%d,%d,%d,%d,%d,%d,%d,%d,%d,%d,%d",
                   i, i, i, i, i, i, i, i, i, i, i, i, i, i, i, i, i, i, i, i, i, i, i, i, i, i, i, i, i, i, i, i, i, i, i, i, i, i, i);
          printf(" (%d)\n", j);
        }
        printf("ok!\n");
        return 0;
      }
    '''
    self.do_run(src, 'ok!')

    print 'with definitely no return'

    src = r'''
      #include <stdio.h>
      #include <stdlib.h>
      #include <stdarg.h>

      void vary(const char *s, ...)
      {
        va_list v;
        va_start(v, s);
        char d[20];
        vsnprintf(d, 20, s, v);
        puts(d);

        // Try it with copying
        va_list tempva;
        va_copy(tempva, v);
        vsnprintf(d, 20, s, tempva);
        puts(d);

        va_end(v);
      }

      int main() {
        for (int i = 0; i < 1024; i++) {
          int j = printf("%d,%d,%d,%d,%d,%d,%d,%d,%d,%d,%d,%d,%d,%d,%d,%d,%d,%d,%d,%d,%d,%d,%d,%d,%d,%d,%d,%d,%d,%d,%d,%d,%d,%d,%d,%d,%d,%d,%d",
                   i, i, i, i, i, i, i, i, i, i, i, i, i, i, i, i, i, i, i, i, i, i, i, i, i, i, i, i, i, i, i, i, i, i, i, i, i, i, i);
          printf(" (%d)\n", j);
          vary("*cheez: %d+%d*", 99, 24);
          vary("*albeit*");
        }
        printf("ok!\n");
        return 0;
      }
    '''
    self.do_run(src, 'ok!')

  def test_stack_void(self):
    Settings.INLINING_LIMIT = 50

    test_path = path_from_root('tests', 'core', 'test_stack_void')
    src, output = (test_path + s for s in ('.in', '.out'))

    self.do_run_from_file(src, output)

  def test_life(self):
    if self.emcc_args is None: return self.skip('need c99')
    self.emcc_args += ['-std=c99']
    src = open(path_from_root('tests', 'life.c'), 'r').read()
    self.do_run(src, '''--------------------------------
[]                                    []                  [][][]
                    []  []    []    [][]  []            []  []  
[]                [][]  [][]              [][][]      []        
                  []    []      []      []  [][]    []        []
                  []  [][]    []        []    []  []    [][][][]
                    [][]      [][]  []    [][][]  []        []  
                                []  [][]  [][]    [][]  [][][]  
                                    [][]          [][][]  []  []
                                    [][]              [][]    []
                                                          [][][]
                                                            []  
                                                                
                                                                
                                                                
                                                                
                                        [][][]                  
                                      []      [][]      [][]    
                                      [][]      []  [][]  [][]  
                                                    [][]  [][]  
                                                      []        
                  [][]                                          
                  [][]                                        []
[]                                                      [][]  []
                                                  [][][]      []
                                                []      [][]    
[]                                                    []      []
                                                          []    
[]                                                        []  []
                                              [][][]            
                                                                
                                  []                            
                              [][][]                          []
--------------------------------
''', ['2'], force_c=True)

  def test_array2(self):
    test_path = path_from_root('tests', 'core', 'test_array2')
    src, output = (test_path + s for s in ('.in', '.out'))

    self.do_run_from_file(src, output)

  def test_array2b(self):
    test_path = path_from_root('tests', 'core', 'test_array2b')
    src, output = (test_path + s for s in ('.in', '.out'))

    self.do_run_from_file(src, output)

  def test_constglobalstructs(self):
    test_path = path_from_root('tests', 'core', 'test_constglobalstructs')
    src, output = (test_path + s for s in ('.in', '.out'))

    self.do_run_from_file(src, output)

  def test_conststructs(self):
    test_path = path_from_root('tests', 'core', 'test_conststructs')
    src, output = (test_path + s for s in ('.in', '.out'))

    self.do_run_from_file(src, output)

  def test_bigarray(self):
    if self.emcc_args is None: return self.skip('need ta2 to compress type data on zeroinitializers')

    test_path = path_from_root('tests', 'core', 'test_bigarray')
    src, output = (test_path + s for s in ('.in', '.out'))

    self.do_run_from_file(src, output)

  def test_mod_globalstruct(self):
    test_path = path_from_root('tests', 'core', 'test_mod_globalstruct')
    src, output = (test_path + s for s in ('.in', '.out'))

    self.do_run_from_file(src, output)

  def test_pystruct(self):
      src = '''
        #include <stdio.h>

        // Based on CPython code
        union PyGC_Head {
            struct {
                union PyGC_Head *gc_next;
                union PyGC_Head *gc_prev;
                size_t gc_refs;
            } gc;
            long double dummy;  /* force worst-case alignment */
        } ;

        struct gc_generation {
            PyGC_Head head;
            int threshold; /* collection threshold */
            int count; /* count of allocations or collections of younger
                          generations */
        };

        #define NUM_GENERATIONS 3
        #define GEN_HEAD(n) (&generations[n].head)

        /* linked lists of container objects */
        static struct gc_generation generations[NUM_GENERATIONS] = {
            /* PyGC_Head,                               threshold,      count */
            {{{GEN_HEAD(0), GEN_HEAD(0), 0}},           700,            0},
            {{{GEN_HEAD(1), GEN_HEAD(1), 0}},           10,             0},
            {{{GEN_HEAD(2), GEN_HEAD(2), 0}},           10,             0},
        };

        int main()
        {
          gc_generation *n = NULL;
          printf("*%d,%d,%d,%d,%d,%d,%d,%d*\\n",
            (int)(&n[0]),
            (int)(&n[0].head),
            (int)(&n[0].head.gc.gc_next),
            (int)(&n[0].head.gc.gc_prev),
            (int)(&n[0].head.gc.gc_refs),
            (int)(&n[0].threshold), (int)(&n[0].count), (int)(&n[1])
          );
          printf("*%d,%d,%d*\\n",
            (int)(&generations[0]) ==
            (int)(&generations[0].head.gc.gc_next),
            (int)(&generations[0]) ==
            (int)(&generations[0].head.gc.gc_prev),
            (int)(&generations[0]) ==
            (int)(&generations[1])
          );
          int x1 = (int)(&generations[0]);
          int x2 = (int)(&generations[1]);
          printf("*%d*\\n", x1 == x2);
          for (int i = 0; i < NUM_GENERATIONS; i++) {
            PyGC_Head *list = GEN_HEAD(i);
            printf("%d:%d,%d\\n", i, (int)list == (int)(list->gc.gc_prev), (int)list ==(int)(list->gc.gc_next));
          }
          printf("*%d,%d,%d*\\n", sizeof(PyGC_Head), sizeof(gc_generation), int(GEN_HEAD(2)) - int(GEN_HEAD(1)));
        }
      '''
      if Settings.QUANTUM_SIZE == 1:
        # Compressed memory. Note that sizeof() does give the fat sizes, however!
        self.do_run(src, '*0,0,0,1,2,3,4,5*\n*1,0,0*\n*0*\n0:1,1\n1:1,1\n2:1,1\n*12,20,5*')
      else:
        if self.is_emscripten_abi():
          self.do_run(src, '*0,0,0,4,8,16,20,24*\n*1,0,0*\n*0*\n0:1,1\n1:1,1\n2:1,1\n*16,24,24*')
        else:
          self.do_run(src, '*0,0,0,4,8,12,16,20*\n*1,0,0*\n*0*\n0:1,1\n1:1,1\n2:1,1\n*12,20,20*')

  def test_ptrtoint(self):
      if self.emcc_args is None: return self.skip('requires emcc')

      runner = self
      def check_warnings(output):
          runner.assertEquals(filter(lambda line: 'Warning' in line, output.split('\n')).__len__(), 4)

      test_path = path_from_root('tests', 'core', 'test_ptrtoint')
      src, output = (test_path + s for s in ('.in', '.out'))

      self.do_run_from_file(src, output, output_processor=check_warnings)

  def test_sizeof(self):
      if self.emcc_args is None: return self.skip('requires emcc')
      # Has invalid writes between printouts
      Settings.SAFE_HEAP = 0

      test_path = path_from_root('tests', 'core', 'test_sizeof')
      src, output = (test_path + s for s in ('.in', '.out'))

      self.do_run_from_file(src, output, [], lambda x, err: x.replace('\n', '*'))

  def test_llvm_used(self):
    Building.LLVM_OPTS = 3

    test_path = path_from_root('tests', 'core', 'test_llvm_used')
    src, output = (test_path + s for s in ('.in', '.out'))

    self.do_run_from_file(src, output)

  def test_set_align(self):
    if self.run_name == 'slow2asm': return self.skip('FIXME in slow2asm')

    Settings.SAFE_HEAP = 1

    test_path = path_from_root('tests', 'core', 'test_set_align')
    src, output = (test_path + s for s in ('.c', '.out'))
    self.do_run_from_file(src, output)

  def test_emscripten_api(self):
      #if Settings.MICRO_OPTS or Settings.RELOOP or Building.LLVM_OPTS: return self.skip('FIXME')

      test_path = path_from_root('tests', 'core', 'test_emscripten_api')
      src, output = (test_path + s for s in ('.in', '.out'))

      check = '''
def process(filename):
  src = open(filename, 'r').read()
  # TODO: restore this (see comment in emscripten.h) assert '// hello from the source' in src
'''
      Settings.EXPORTED_FUNCTIONS = ['_main', '_save_me_aimee']
      self.do_run_from_file(src, output, post_build=check)

      if self.run_name != 's_0_0' and self.run_name != 's_0_1':
        # test EXPORT_ALL
        Settings.EXPORTED_FUNCTIONS = []
        Settings.EXPORT_ALL = 1
        self.do_run_from_file(src, output, post_build=check)

  def test_emscripten_get_now(self):
    if Settings.USE_TYPED_ARRAYS != 2: return self.skip('requires ta2')
    self.banned_js_engines = [V8_ENGINE] # timer limitations in v8 shell

    if self.run_name == 'slow2asm':
      self.emcc_args += ['--closure', '1'] # Use closure here for some additional coverage
    self.do_run(open(path_from_root('tests', 'emscripten_get_now.cpp')).read(), 'Timer resolution is good.')

  def test_emscripten_get_compiler_setting(self):
    test_path = path_from_root('tests', 'core', 'emscripten_get_compiler_setting')
    src, output = (test_path + s for s in ('.c', '.out'))
    self.do_run(open(src).read(), 'You must build with -s RETAIN_COMPILER_SETTINGS=1')
    Settings.RETAIN_COMPILER_SETTINGS = 1
    self.do_run(open(src).read(), open(output).read().replace('waka', EMSCRIPTEN_VERSION))

  def test_inlinejs(self):
      if not self.is_emscripten_abi(): return self.skip('asmjs-unknown-emscripten needed for inline js')
      if os.environ.get('EMCC_FAST_COMPILER') != '0': return self.skip('fastcomp only supports EM_ASM')

      test_path = path_from_root('tests', 'core', 'test_inlinejs')
      src, output = (test_path + s for s in ('.in', '.out'))

      self.do_run_from_file(src, output)

      if self.emcc_args == []: # opts will eliminate the comments
        out = open('src.cpp.o.js').read()
        for i in range(1, 5): assert ('comment%d' % i) in out

  def test_inlinejs2(self):
      if not self.is_emscripten_abi(): return self.skip('asmjs-unknown-emscripten needed for inline js')
      if os.environ.get('EMCC_FAST_COMPILER') != '0': return self.skip('fastcomp only supports EM_ASM')

      test_path = path_from_root('tests', 'core', 'test_inlinejs2')
      src, output = (test_path + s for s in ('.in', '.out'))

      self.do_run_from_file(src, output)

  def test_inlinejs3(self):
    if self.is_emterpreter(): return self.skip('debugger keyword is meaningless in emterpreter')
    test_path = path_from_root('tests', 'core', 'test_inlinejs3')
    src, output = (test_path + s for s in ('.in', '.out'))

    self.do_run_from_file(src, output)

  def test_memorygrowth(self):
    if self.is_emterpreter(): return self.skip('todo')
    if Settings.USE_TYPED_ARRAYS != 2: return self.skip('memory growth is only supported with typed arrays mode 2')
    self.banned_js_engines = [V8_ENGINE] # stderr printing limitations in v8

    # With typed arrays in particular, it is dangerous to use more memory than TOTAL_MEMORY,
    # since we then need to enlarge the heap(s).
    src = r'''
      #include <stdio.h>
      #include <stdlib.h>
      #include <string.h>
      #include <assert.h>
      #include "emscripten.h"

      int main(int argc, char **argv)
      {
        char *buf1 = (char*)malloc(100);
        char *data1 = "hello";
        memcpy(buf1, data1, strlen(data1)+1);

        float *buf2 = (float*)malloc(100);
        float pie = 4.955;
        memcpy(buf2, &pie, sizeof(float));

        printf("*pre: %s,%.3f*\n", buf1, buf2[0]);

        int totalMemory = emscripten_run_script_int("TOTAL_MEMORY");
        char *buf3 = (char*)malloc(totalMemory+1);
        buf3[argc] = (int)buf2;
        if (argc % 7 == 6) printf("%d\n", memcpy(buf3, buf1, argc));
        char *buf4 = (char*)malloc(100);
        float *buf5 = (float*)malloc(100);
        //printf("totalMemory: %d bufs: %d,%d,%d,%d,%d\n", totalMemory, buf1, buf2, buf3, buf4, buf5);
        assert((int)buf4 > (int)totalMemory && (int)buf5 > (int)totalMemory);

        printf("*%s,%.3f*\n", buf1, buf2[0]); // the old heap data should still be there

        memcpy(buf4, buf1, strlen(data1)+1);
        memcpy(buf5, buf2, sizeof(float));
        printf("*%s,%.3f*\n", buf4, buf5[0]); // and the new heap space should work too

        return 0;
      }
    '''

    # Fail without memory growth
    self.do_run(src, 'Cannot enlarge memory arrays.')
    fail = open('src.cpp.o.js').read()

    # Win with it
    Settings.ALLOW_MEMORY_GROWTH = 1
    self.do_run(src, '*pre: hello,4.955*\n*hello,4.955*\n*hello,4.955*')
    win = open('src.cpp.o.js').read()

    if self.emcc_args and '-O2' in self.emcc_args:
      # Make sure ALLOW_MEMORY_GROWTH generates different code (should be less optimized)
      code_start = 'var TOTAL_MEMORY'
      fail = fail[fail.find(code_start):]
      win = win[win.find(code_start):]
      assert len(fail) < len(win), 'failing code - without memory growth on - is more optimized, and smaller' + str([len(fail), len(win)])

  def test_ssr(self): # struct self-ref
      src = '''
        #include <stdio.h>

        // see related things in openjpeg
        typedef struct opj_mqc_state {
          unsigned int qeval;
          int mps;
          struct opj_mqc_state *nmps;
          struct opj_mqc_state *nlps;
        } opj_mqc_state_t;

        static opj_mqc_state_t mqc_states[2] = {
          {0x5600, 0, &mqc_states[2], &mqc_states[3]},
          {0x5602, 1, &mqc_states[3], &mqc_states[2]},
        };

        int main() {
          printf("*%d*\\n", (int)(mqc_states+1)-(int)mqc_states);
          for (int i = 0; i < 2; i++)
            printf("%d:%d,%d,%d,%d\\n", i, mqc_states[i].qeval, mqc_states[i].mps,
                   (int)mqc_states[i].nmps-(int)mqc_states, (int)mqc_states[i].nlps-(int)mqc_states);
          return 0;
        }
        '''
      if Settings.QUANTUM_SIZE == 1:
        self.do_run(src, '''*4*\n0:22016,0,8,12\n1:22018,1,12,8\n''')
      else:
        self.do_run(src, '''*16*\n0:22016,0,32,48\n1:22018,1,48,32\n''')

  def test_tinyfuncstr(self):
      if self.emcc_args is None: return self.skip('requires emcc')

      test_path = path_from_root('tests', 'core', 'test_tinyfuncstr')
      src, output = (test_path + s for s in ('.in', '.out'))

      self.do_run_from_file(src, output)

  def test_llvmswitch(self):
      Settings.CORRECT_SIGNS = 1

      test_path = path_from_root('tests', 'core', 'test_llvmswitch')
      src, output = (test_path + s for s in ('.in', '.out'))

      self.do_run_from_file(src, output)

  # By default, when user has not specified a -std flag, Emscripten should always build .cpp files using the C++03 standard,
  # i.e. as if "-std=c++03" had been passed on the command line. On Linux with Clang 3.2 this is the case, but on Windows
  # with Clang 3.2 -std=c++11 has been chosen as default, because of
  # < jrose> clb: it's deliberate, with the idea that for people who don't care about the standard, they should be using the "best" thing we can offer on that platform
  def test_cxx03_do_run(self):
    test_path = path_from_root('tests', 'core', 'test_cxx03_do_run')
    src, output = (test_path + s for s in ('.in', '.out'))

    self.do_run_from_file(src, output)

  def test_bigswitch(self):
    if self.run_name != 'default': return self.skip('TODO: issue #781')
    src = open(path_from_root('tests', 'bigswitch.cpp')).read()
    self.do_run(src, '''34962: GL_ARRAY_BUFFER (0x8892)
26214: what?
35040: GL_STREAM_DRAW (0x88E0)
''', args=['34962', '26214', '35040'])

  def test_indirectbr(self):
      Building.COMPILER_TEST_OPTS = filter(lambda x: x != '-g', Building.COMPILER_TEST_OPTS)

      test_path = path_from_root('tests', 'core', 'test_indirectbr')
      src, output = (test_path + s for s in ('.in', '.out'))

      self.do_run_from_file(src, output)

  def test_indirectbr_many(self):
      if Settings.USE_TYPED_ARRAYS != 2: return self.skip('blockaddr > 255 requires ta2')

      test_path = path_from_root('tests', 'core', 'test_indirectbr_many')
      src, output = (test_path + s for s in ('.in', '.out'))

      self.do_run_from_file(src, output)

  def test_pack(self):
      src = '''
        #include <stdio.h>
        #include <string.h>

        #pragma pack(push,1)
        typedef struct header
        {
            unsigned char  id;
            unsigned short colour;
            unsigned char  desc;
        } header;
        #pragma pack(pop)

        typedef struct fatheader
        {
            unsigned char  id;
            unsigned short colour;
            unsigned char  desc;
        } fatheader;

        int main( int argc, const char *argv[] ) {
          header h, *ph = 0;
          fatheader fh, *pfh = 0;
          printf("*%d,%d,%d*\\n", sizeof(header), (int)((int)&h.desc - (int)&h.id), (int)(&ph[1])-(int)(&ph[0]));
          printf("*%d,%d,%d*\\n", sizeof(fatheader), (int)((int)&fh.desc - (int)&fh.id), (int)(&pfh[1])-(int)(&pfh[0]));
          return 0;
        }
        '''
      if Settings.QUANTUM_SIZE == 1:
        self.do_run(src, '*4,2,3*\n*6,2,3*')
      else:
        self.do_run(src, '*4,3,4*\n*6,4,6*')

  def test_varargs(self):
      if self.run_name.startswith('s_'): return self.skip('This test requires linking to musl lib for sprintf.')
      if Settings.QUANTUM_SIZE == 1: return self.skip('FIXME: Add support for this')
      if not self.is_emscripten_abi(): return self.skip('we do not support all varargs stuff without asmjs-unknown-emscripten')

      test_path = path_from_root('tests', 'core', 'test_varargs')
      src, output = (test_path + s for s in ('.in', '.out'))

      self.do_run_from_file(src, output)

  def test_varargs_byval(self):
    if Settings.USE_TYPED_ARRAYS != 2: return self.skip('FIXME: Add support for this')
    if self.is_emscripten_abi(): return self.skip('clang cannot compile this code with that target yet')

    src = r'''
      #include <stdio.h>
      #include <stdarg.h>

      typedef struct type_a {
        union {
          double f;
          void *p;
          int i;
          short sym;
        } value;
      } type_a;

      enum mrb_vtype {
        MRB_TT_FALSE = 0,   /*   0 */
        MRB_TT_CLASS = 9    /*   9 */
      };

      typedef struct type_b {
        enum mrb_vtype tt:8;
      } type_b;

      void print_type_a(int argc, ...);
      void print_type_b(int argc, ...);

      int main(int argc, char *argv[])
      {
        type_a a;
        type_b b;
        a.value.p = (void*) 0x12345678;
        b.tt = MRB_TT_CLASS;

        printf("The original address of a is: %p\n", a.value.p);
        printf("The original type of b is: %d\n", b.tt);

        print_type_a(1, a);
        print_type_b(1, b);

        return 0;
      }

      void print_type_a(int argc, ...) {
        va_list ap;
        type_a a;

        va_start(ap, argc);
        a = va_arg(ap, type_a);
        va_end(ap);

        printf("The current address of a is: %p\n", a.value.p);
      }

      void print_type_b(int argc, ...) {
        va_list ap;
        type_b b;

        va_start(ap, argc);
        b = va_arg(ap, type_b);
        va_end(ap);

        printf("The current type of b is: %d\n", b.tt);
      }
      '''
    self.do_run(src, '''The original address of a is: 0x12345678
The original type of b is: 9
The current address of a is: 0x12345678
The current type of b is: 9
''')

  def test_functionpointer_libfunc_varargs(self):
    test_path = path_from_root('tests', 'core', 'test_functionpointer_libfunc_varargs')
    src, output = (test_path + s for s in ('.in', '.out'))

    self.do_run_from_file(src, output)

  def test_structbyval(self):
      Settings.INLINING_LIMIT = 50

      # part 1: make sure that normally, passing structs by value works

      src = r'''
        #include <stdio.h>

        struct point
        {
          int x, y;
        };

        void dump(struct point p) {
          p.x++; // should not modify
          p.y++; // anything in the caller!
          printf("dump: %d,%d\n", p.x, p.y);
        }

        void dumpmod(struct point *p) {
          p->x++; // should not modify
          p->y++; // anything in the caller!
          printf("dump: %d,%d\n", p->x, p->y);
        }

        int main( int argc, const char *argv[] ) {
          point p = { 54, 2 };
          printf("pre:  %d,%d\n", p.x, p.y);
          dump(p);
          void (*dp)(point p) = dump; // And, as a function pointer
          dp(p);
          printf("post: %d,%d\n", p.x, p.y);
          dumpmod(&p);
          dumpmod(&p);
          printf("last: %d,%d\n", p.x, p.y);
          return 0;
        }
      '''
      self.do_run(src, 'pre:  54,2\ndump: 55,3\ndump: 55,3\npost: 54,2\ndump: 55,3\ndump: 56,4\nlast: 56,4')

      # Check for lack of warning in the generated code (they should appear in part 2)
      generated = open(os.path.join(self.get_dir(), 'src.cpp.o.js')).read()
      assert 'Casting a function pointer type to another with a different number of arguments.' not in generated, 'Unexpected warning'

      # part 2: make sure we warn about mixing c and c++ calling conventions here

      if not (self.emcc_args is None or self.emcc_args == []): return # Optimized code is missing the warning comments

      header = r'''
        struct point
        {
          int x, y;
        };

      '''
      open(os.path.join(self.get_dir(), 'header.h'), 'w').write(header)

      supp = r'''
        #include <stdio.h>
        #include "header.h"

        void dump(struct point p) {
          p.x++; // should not modify
          p.y++; // anything in the caller!
          printf("dump: %d,%d\n", p.x, p.y);
        }
      '''
      supp_name = os.path.join(self.get_dir(), 'supp.c')
      open(supp_name, 'w').write(supp)

      main = r'''
        #include <stdio.h>
        #include "header.h"

        #ifdef __cplusplus
        extern "C" {
        #endif
          void dump(struct point p);
        #ifdef __cplusplus
        }
        #endif

        int main( int argc, const char *argv[] ) {
          struct point p = { 54, 2 };
          printf("pre:  %d,%d\n", p.x, p.y);
          dump(p);
          void (*dp)(struct point p) = dump; // And, as a function pointer
          dp(p);
          printf("post: %d,%d\n", p.x, p.y);
          return 0;
        }
      '''
      main_name = os.path.join(self.get_dir(), 'main.cpp')
      open(main_name, 'w').write(main)

      Building.emcc(supp_name)
      Building.emcc(main_name)
      all_name = os.path.join(self.get_dir(), 'all.bc')
      Building.link([supp_name + '.o', main_name + '.o'], all_name)

      # This will fail! See explanation near the warning we check for, in the compiler source code
      output = Popen([PYTHON, EMCC, all_name], stderr=PIPE).communicate()

      # Check for warning in the generated code
      generated = open(os.path.join(self.get_dir(), 'src.cpp.o.js')).read()
      if 'i386-pc-linux-gnu' in COMPILER_OPTS:
        assert 'Casting a function pointer type to a potentially incompatible one' in output[1], 'Missing expected warning'
      else:
        print >> sys.stderr, 'skipping C/C++ conventions warning check, since not i386-pc-linux-gnu'

  def test_stdlibs(self):
      if self.emcc_args is None: return self.skip('requires emcc')
      if Settings.USE_TYPED_ARRAYS == 2:
          # Typed arrays = 2 + safe heap prints a warning that messes up our output.
          Settings.SAFE_HEAP = 0
      src = '''
        #include <stdio.h>
        #include <stdlib.h>
        #include <ctype.h>
        #include <sys/time.h>

        void clean()
        {
          printf("*cleaned*\\n");
        }

        int comparer(const void *a, const void *b) {
          int aa = *((int*)a);
          int bb = *((int*)b);
          return aa - bb;
        }

        int main() {
          // timeofday
          timeval t;
          gettimeofday(&t, NULL);
          printf("*%d,%d\\n", int(t.tv_sec), int(t.tv_usec)); // should not crash

          // atexit
          atexit(clean);

          // qsort
          int values[6] = { 3, 2, 5, 1, 5, 6 };
          qsort(values, 5, sizeof(int), comparer);
          printf("*%d,%d,%d,%d,%d,%d*\\n", values[0], values[1], values[2], values[3], values[4], values[5]);

          printf("*stdin==0:%d*\\n", stdin == 0); // check that external values are at least not NULL
          printf("*%%*\\n");
          printf("*%.1ld*\\n", 5);

          printf("*%.1f*\\n", strtod("66", NULL)); // checks dependency system, as our strtod needs _isspace etc.

          printf("*%ld*\\n", strtol("10", NULL, 0));
          printf("*%ld*\\n", strtol("0", NULL, 0));
          printf("*%ld*\\n", strtol("-10", NULL, 0));
          printf("*%ld*\\n", strtol("12", NULL, 16));

          printf("*%lu*\\n", strtoul("10", NULL, 0));
          printf("*%lu*\\n", strtoul("0", NULL, 0));
          printf("*%lu*\\n", strtoul("-10", NULL, 0));

          printf("*malloc(0)!=0:%d*\\n", malloc(0) != 0); // We should not fail horribly

          printf("tolower_l: %c\\n", tolower_l('A', 0));

          return 0;
        }
        '''

      self.do_run(src, '*1,2,3,5,5,6*\n*stdin==0:0*\n*%*\n*5*\n*66.0*\n*10*\n*0*\n*-10*\n*18*\n*10*\n*0*\n*4294967286*\n*malloc(0)!=0:1*\ntolower_l: a\n*cleaned*')

      src = r'''
        #include <stdio.h>
        #include <stdbool.h>

        int main() {
          bool x = true;
          bool y = false;
          printf("*%d*\n", x != y);
          return 0;
        }
      '''

      self.do_run(src, '*1*', force_c=True)

  def test_strtoll_hex(self):
    if self.emcc_args is None: return self.skip('requires emcc')

    # tests strtoll for hex strings (0x...) 
    test_path = path_from_root('tests', 'core', 'test_strtoll_hex')
    src, output = (test_path + s for s in ('.in', '.out'))

    self.do_run_from_file(src, output)

  def test_strtoll_dec(self):
    if self.emcc_args is None: return self.skip('requires emcc')

    # tests strtoll for decimal strings (0x...) 
    test_path = path_from_root('tests', 'core', 'test_strtoll_dec')
    src, output = (test_path + s for s in ('.in', '.out'))

    self.do_run_from_file(src, output)

  def test_strtoll_bin(self):
    if self.emcc_args is None: return self.skip('requires emcc')

    # tests strtoll for binary strings (0x...) 
    test_path = path_from_root('tests', 'core', 'test_strtoll_bin')
    src, output = (test_path + s for s in ('.in', '.out'))

    self.do_run_from_file(src, output)

  def test_strtoll_oct(self):
    if self.emcc_args is None: return self.skip('requires emcc')

    # tests strtoll for decimal strings (0x...) 
    test_path = path_from_root('tests', 'core', 'test_strtoll_oct')
    src, output = (test_path + s for s in ('.in', '.out'))

    self.do_run_from_file(src, output)

  def test_strtol_hex(self):
    if self.run_name.startswith('s_'): return self.skip('Needs musl libc.')
    # tests strtoll for hex strings (0x...) 
    test_path = path_from_root('tests', 'core', 'test_strtol_hex')
    src, output = (test_path + s for s in ('.in', '.out'))

    self.do_run_from_file(src, output)

  def test_strtol_dec(self):
    if self.run_name.startswith('s_'): return self.skip('Needs musl libc.')
    # tests strtoll for decimal strings (0x...) 
    test_path = path_from_root('tests', 'core', 'test_strtol_dec')
    src, output = (test_path + s for s in ('.in', '.out'))

    self.do_run_from_file(src, output)

  def test_strtol_bin(self):
    if self.run_name.startswith('s_'): return self.skip('Needs musl libc.')
    # tests strtoll for binary strings (0x...) 
    test_path = path_from_root('tests', 'core', 'test_strtol_bin')
    src, output = (test_path + s for s in ('.in', '.out'))

    self.do_run_from_file(src, output)

  def test_strtol_oct(self):
    if self.run_name.startswith('s_'): return self.skip('Needs musl libc.')
    # tests strtoll for decimal strings (0x...) 
    test_path = path_from_root('tests', 'core', 'test_strtol_oct')
    src, output = (test_path + s for s in ('.in', '.out'))

    self.do_run_from_file(src, output)

  def test_atexit(self):
    # Confirms they are called in reverse order
    test_path = path_from_root('tests', 'core', 'test_atexit')
    src, output = (test_path + s for s in ('.in', '.out'))

    self.do_run_from_file(src, output)

  def test_pthread_specific(self):
    if self.emcc_args is None: return self.skip('requires emcc')
    src = open(path_from_root('tests', 'pthread', 'specific.c'), 'r').read()
    expected = open(path_from_root('tests', 'pthread', 'specific.c.txt'), 'r').read()
    self.do_run(src, expected, force_c=True)

  def test_tcgetattr(self):
    src = open(path_from_root('tests', 'termios', 'test_tcgetattr.c'), 'r').read()
    self.do_run(src, 'success', force_c=True)

  def test_time(self):
    src = open(path_from_root('tests', 'time', 'src.c'), 'r').read()
    expected = open(path_from_root('tests', 'time', 'output.txt'), 'r').read()
    self.do_run(src, expected);

  def test_timeb(self):
    # Confirms they are called in reverse order
    test_path = path_from_root('tests', 'core', 'test_timeb')
    src, output = (test_path + s for s in ('.in', '.out'))

    self.do_run_from_file(src, output)

  def test_time_c(self):
    test_path = path_from_root('tests', 'core', 'test_time_c')
    src, output = (test_path + s for s in ('.in', '.out'))

    self.do_run_from_file(src, output)

  def test_gmtime(self):
    test_path = path_from_root('tests', 'core', 'test_gmtime')
    src, output = (test_path + s for s in ('.in', '.out'))

    self.do_run_from_file(src, output)

  def test_strptime_tm(self):
    test_path = path_from_root('tests', 'core', 'test_strptime_tm')
    src, output = (test_path + s for s in ('.in', '.out'))

    self.do_run_from_file(src, output)

  def test_strptime_days(self):
    test_path = path_from_root('tests', 'core', 'test_strptime_days')
    src, output = (test_path + s for s in ('.in', '.out'))

    self.do_run_from_file(src, output)

  def test_strptime_reentrant(self):
    test_path = path_from_root('tests', 'core', 'test_strptime_reentrant')
    src, output = (test_path + s for s in ('.in', '.out'))

    self.do_run_from_file(src, output)

  def test_strftime(self):
    test_path = path_from_root('tests', 'core', 'test_strftime')
    src, output = (test_path + s for s in ('.in', '.out'))

    self.do_run_from_file(src, output)

  def test_intentional_fault(self):
    # Some programs intentionally segfault themselves, we should compile that into a throw
    src = r'''
      int main () {
        *(volatile char *)0 = 0;
        return *(volatile char *)0;
      }
      '''
    self.do_run(src, 'fault on write to 0' if not Settings.ASM_JS else 'abort()')

  def test_trickystring(self):
    test_path = path_from_root('tests', 'core', 'test_trickystring')
    src, output = (test_path + s for s in ('.in', '.out'))

    self.do_run_from_file(src, output)

  def test_statics(self):
      # static initializers save i16 but load i8 for some reason (or i64 and load i8)
      if Settings.SAFE_HEAP:
        Settings.SAFE_HEAP = 3
        Settings.SAFE_HEAP_LINES = ['src.cpp:19', 'src.cpp:26', 'src.cpp:28']

      test_path = path_from_root('tests', 'core', 'test_statics')
      src, output = (test_path + s for s in ('.in', '.out'))

      self.do_run_from_file(src, output)

  def test_copyop(self):
      if self.emcc_args is None: return self.skip('requires emcc')

      # clang generated code is vulnerable to this, as it uses
      # memcpy for assignments, with hardcoded numbers of bytes
      # (llvm-gcc copies items one by one). See QUANTUM_SIZE in
      # settings.js.
      test_path = path_from_root('tests', 'core', 'test_copyop')
      src, output = (test_path + s for s in ('.in', '.out'))

      self.do_run_from_file(src, output)

  def test_memcpy_memcmp(self):
      test_path = path_from_root('tests', 'core', 'test_memcpy_memcmp')
      src, output = (test_path + s for s in ('.in', '.out'))

      def check(result, err):
        result = result.replace('\n \n', '\n') # remove extra node output
        return hashlib.sha1(result).hexdigest()

      self.do_run_from_file(src, output, output_nicerizer = check)

  def test_memcpy2(self):
      test_path = path_from_root('tests', 'core', 'test_memcpy2')
      src, output = (test_path + s for s in ('.in', '.out'))

      self.do_run_from_file(src, output)

  def test_memcpy3(self):
    if Settings.USE_TYPED_ARRAYS != 2: return self.skip('need ta2')
    test_path = path_from_root('tests', 'core', 'test_memcpy3')
    src, output = (test_path + s for s in ('.c', '.out'))
    self.do_run_from_file(src, output)

  def test_memset(self):
    if Settings.USE_TYPED_ARRAYS != 2: return self.skip('need ta2')
    test_path = path_from_root('tests', 'core', 'test_memset')
    src, output = (test_path + s for s in ('.c', '.out'))
    self.do_run_from_file(src, output)

  def test_getopt(self):
      if self.emcc_args is None: return self.skip('needs emcc for libc')

      test_path = path_from_root('tests', 'core', 'test_getopt')
      src, output = (test_path + s for s in ('.in', '.out'))

      self.do_run_from_file(src, output, args=['-t', '12', '-n', 'foobar'])

  def test_getopt_long(self):
      if self.emcc_args is None: return self.skip('needs emcc for libc')

      test_path = path_from_root('tests', 'core', 'test_getopt_long')
      src, output = (test_path + s for s in ('.in', '.out'))

      self.do_run_from_file(src, output, args=['--file', 'foobar', '-b'])

  def test_memmove(self):
    test_path = path_from_root('tests', 'core', 'test_memmove')
    src, output = (test_path + s for s in ('.in', '.out'))

    self.do_run_from_file(src, output)

  def test_memmove2(self):
    if Settings.USE_TYPED_ARRAYS != 2: return self.skip('need ta2')

    test_path = path_from_root('tests', 'core', 'test_memmove2')
    src, output = (test_path + s for s in ('.in', '.out'))

    self.do_run_from_file(src, output)

  def test_memmove3(self):
    test_path = path_from_root('tests', 'core', 'test_memmove3')
    src, output = (test_path + s for s in ('.in', '.out'))

    self.do_run_from_file(src, output)

  def test_flexarray_struct(self):
    test_path = path_from_root('tests', 'core', 'test_flexarray_struct')
    src, output = (test_path + s for s in ('.in', '.out'))

    self.do_run_from_file(src, output)

  def test_bsearch(self):
    if Settings.QUANTUM_SIZE == 1: return self.skip('Test cannot work with q1')

    test_path = path_from_root('tests', 'core', 'test_bsearch')
    src, output = (test_path + s for s in ('.in', '.out'))

    self.do_run_from_file(src, output)

  def test_stack_overflow(self):
    if os.environ.get('EMCC_FAST_COMPILER') == '0': return self.skip('needs fastcomp')
    Settings.ASSERTIONS = 1
    self.do_run(open(path_from_root('tests', 'core', 'stack_overflow.cpp')).read(), 'abort()')

  def test_nestedstructs(self):
      src = '''
        #include <stdio.h>
        #include "emscripten.h"

        struct base {
          int x;
          float y;
          union {
            int a;
            float b;
          };
          char c;
        };

        struct hashtableentry {
          int key;
          base data;
        };

        struct hashset {
          typedef hashtableentry entry;
          struct chain { entry elem; chain *next; };
        //  struct chainchunk { chain chains[100]; chainchunk *next; };
        };

        struct hashtable : hashset {
          hashtable() {
            base *b = NULL;
            entry *e = NULL;
            chain *c = NULL;
            printf("*%d,%d,%d,%d,%d,%d|%d,%d,%d,%d,%d,%d,%d,%d|%d,%d,%d,%d,%d,%d,%d,%d,%d,%d*\\n",
              sizeof(base),
              int(&(b->x)), int(&(b->y)), int(&(b->a)), int(&(b->b)), int(&(b->c)),
              sizeof(hashtableentry),
              int(&(e->key)), int(&(e->data)), int(&(e->data.x)), int(&(e->data.y)), int(&(e->data.a)), int(&(e->data.b)), int(&(e->data.c)),
              sizeof(hashset::chain),
              int(&(c->elem)), int(&(c->next)), int(&(c->elem.key)), int(&(c->elem.data)), int(&(c->elem.data.x)), int(&(c->elem.data.y)), int(&(c->elem.data.a)), int(&(c->elem.data.b)), int(&(c->elem.data.c))
            );
          }
        };

        struct B { char buffer[62]; int last; char laster; char laster2; };

        struct Bits {
          unsigned short A : 1;
          unsigned short B : 1;
          unsigned short C : 1;
          unsigned short D : 1;
          unsigned short x1 : 1;
          unsigned short x2 : 1;
          unsigned short x3 : 1;
          unsigned short x4 : 1;
        };

        int main() {
          hashtable t;

          // Part 2 - the char[] should be compressed, BUT have a padding space at the end so the next
          // one is aligned properly. Also handle char; char; etc. properly.
          B *b = NULL;
          printf("*%d,%d,%d,%d,%d,%d,%d,%d,%d*\\n", int(b), int(&(b->buffer)), int(&(b->buffer[0])), int(&(b->buffer[1])), int(&(b->buffer[2])),
                                                    int(&(b->last)), int(&(b->laster)), int(&(b->laster2)), sizeof(B));

          // Part 3 - bitfields, and small structures
          Bits *b2 = NULL;
          printf("*%d*\\n", sizeof(Bits));

          return 0;
        }
        '''
      if Settings.QUANTUM_SIZE == 1:
        # Compressed memory. Note that sizeof() does give the fat sizes, however!
        self.do_run(src, '*16,0,1,2,2,3|20,0,1,1,2,3,3,4|24,0,5,0,1,1,2,3,3,4*\n*0,0,0,1,2,62,63,64,72*\n*2*')
      else:
        # Bloated memory; same layout as C/C++
        self.do_run(src, '*16,0,4,8,8,12|20,0,4,4,8,12,12,16|24,0,20,0,4,4,8,12,12,16*\n*0,0,0,1,2,64,68,69,72*\n*2*')

  def test_runtimelink(self):
    return self.skip('BUILD_AS_SHARED_LIB=2 is deprecated')
    if Building.LLVM_OPTS: return self.skip('LLVM opts will optimize printf into puts in the parent, and the child will still look for puts')
    if Settings.ASM_JS: return self.skip('asm does not support runtime linking')

    main, supp = self.setup_runtimelink_test()

    self.banned_js_engines = [NODE_JS] # node's global scope behaves differently than everything else, needs investigation FIXME
    Settings.LINKABLE = 1
    Settings.BUILD_AS_SHARED_LIB = 2
    Settings.NAMED_GLOBALS = 1

    self.build(supp, self.get_dir(), self.in_dir('supp.cpp'))
    shutil.move(self.in_dir('supp.cpp.o.js'), self.in_dir('liblib.so'))
    Settings.BUILD_AS_SHARED_LIB = 0

    Settings.RUNTIME_LINKED_LIBS = ['liblib.so'];
    self.do_run(main, 'supp: 54,2\nmain: 56\nsupp see: 543\nmain see: 76\nok.')

  def can_dlfcn(self):
    if os.environ.get('EMCC_FAST_COMPILER') != '0':
      self.skip('todo in fastcomp')
      return False

    if self.emcc_args:
      self.emcc_args += ['--memory-init-file', '0']

    if Settings.ASM_JS:
      Settings.DLOPEN_SUPPORT = 1
    else:
      Settings.NAMED_GLOBALS = 1

    if not self.is_emscripten_abi():
      self.skip('need asmjs-unknown-emscripten for dlfcn support')
      return False
    else:
      return True

  def prep_dlfcn_lib(self):
    if Settings.ASM_JS:
      Settings.MAIN_MODULE = 0
      Settings.SIDE_MODULE = 1
    else:
      Settings.BUILD_AS_SHARED_LIB = 1
      Settings.INCLUDE_FULL_LIBRARY = 0

  def prep_dlfcn_main(self):
    if Settings.ASM_JS:
      Settings.MAIN_MODULE = 1
      Settings.SIDE_MODULE = 0
    else:
      Settings.BUILD_AS_SHARED_LIB = 0
      Settings.INCLUDE_FULL_LIBRARY = 1

  dlfcn_post_build = '''
def process(filename):
  src = open(filename, 'r').read().replace(
    '// {{PRE_RUN_ADDITIONS}}',
    "FS.createLazyFile('/', 'liblib.so', 'liblib.so', true, false);"
  )
  open(filename, 'w').write(src)
'''

  def test_dlfcn_basic(self):
    if not self.can_dlfcn(): return

    self.prep_dlfcn_lib()
    lib_src = '''
      #include <cstdio>

      class Foo {
      public:
        Foo() {
          printf("Constructing lib object.\\n");
        }
      };

      Foo global;
      '''
    dirname = self.get_dir()
    filename = os.path.join(dirname, 'liblib.cpp')
    self.build(lib_src, dirname, filename)
    shutil.move(filename + '.o.js', os.path.join(dirname, 'liblib.so'))

    self.prep_dlfcn_main()
    src = '''
      #include <cstdio>
      #include <dlfcn.h>

      class Bar {
      public:
        Bar() {
          printf("Constructing main object.\\n");
        }
      };

      Bar global;

      int main() {
        dlopen("liblib.so", RTLD_NOW);
        return 0;
      }
      '''
    self.do_run(src, 'Constructing main object.\nConstructing lib object.\n',
                post_build=self.dlfcn_post_build)

  def test_dlfcn_i64(self):
    if not self.can_dlfcn(): return
    if not Settings.ASM_JS: return self.skip('TODO')

    self.prep_dlfcn_lib()
    Settings.EXPORTED_FUNCTIONS = ['_foo']
    lib_src = '''
      int foo(int x) {
        return (long long)x / (long long)1234;
      }
      '''
    dirname = self.get_dir()
    filename = os.path.join(dirname, 'liblib.c')
    self.build(lib_src, dirname, filename)
    shutil.move(filename + '.o.js', os.path.join(dirname, 'liblib.so'))

    self.prep_dlfcn_main()
    Settings.EXPORTED_FUNCTIONS = ['_main']
    src = r'''
      #include <stdio.h>
      #include <stdlib.h>
      #include <dlfcn.h>

      typedef int (*intfunc)(int);

      void *p;

      int main() {
        p = malloc(1024);
        void *lib_handle = dlopen("liblib.so", 0);
        printf("load %p\n", lib_handle);
        intfunc x = (intfunc)dlsym(lib_handle, "foo");
        printf("foo func %p\n", x);
        if (p == 0) return 1;
        printf("|%d|\n", x(81234567));
        return 0;
      }
      '''
    self.do_run(src, '|65830|', post_build=self.dlfcn_post_build)

  def test_dlfcn_qsort(self):
    if not self.can_dlfcn(): return

    if Settings.USE_TYPED_ARRAYS == 2:
      Settings.CORRECT_SIGNS = 1 # Needed for unsafe optimizations

    self.prep_dlfcn_lib()
    Settings.EXPORTED_FUNCTIONS = ['_get_cmp']
    lib_src = '''
      int lib_cmp(const void* left, const void* right) {
        const int* a = (const int*) left;
        const int* b = (const int*) right;
        if(*a > *b) return 1;
        else if(*a == *b) return  0;
        else return -1;
      }

      typedef int (*CMP_TYPE)(const void*, const void*);

      extern "C" CMP_TYPE get_cmp() {
        return lib_cmp;
      }
      '''
    dirname = self.get_dir()
    filename = os.path.join(dirname, 'liblib.cpp')
    self.build(lib_src, dirname, filename)
    shutil.move(filename + '.o.js', os.path.join(dirname, 'liblib.so'))

    self.prep_dlfcn_main()
    Settings.EXPORTED_FUNCTIONS = ['_main', '_malloc']
    src = '''
      #include <stdio.h>
      #include <stdlib.h>
      #include <dlfcn.h>

      typedef int (*CMP_TYPE)(const void*, const void*);

      int main_cmp(const void* left, const void* right) {
        const int* a = (const int*) left;
        const int* b = (const int*) right;
        if(*a < *b) return 1;
        else if(*a == *b) return  0;
        else return -1;
      }

      int main() {
        void* lib_handle;
        CMP_TYPE (*getter_ptr)();
        CMP_TYPE lib_cmp_ptr;
        int arr[5] = {4, 2, 5, 1, 3};

        qsort((void*)arr, 5, sizeof(int), main_cmp);
        printf("Sort with main comparison: ");
        for (int i = 0; i < 5; i++) {
          printf("%d ", arr[i]);
        }
        printf("\\n");

        lib_handle = dlopen("liblib.so", RTLD_NOW);
        if (lib_handle == NULL) {
          printf("Could not load lib.\\n");
          return 1;
        }
        getter_ptr = (CMP_TYPE (*)()) dlsym(lib_handle, "get_cmp");
        if (getter_ptr == NULL) {
          printf("Could not find func.\\n");
          return 1;
        }
        lib_cmp_ptr = getter_ptr();
        qsort((void*)arr, 5, sizeof(int), lib_cmp_ptr);
        printf("Sort with lib comparison: ");
        for (int i = 0; i < 5; i++) {
          printf("%d ", arr[i]);
        }
        printf("\\n");

        return 0;
      }
      '''
    self.do_run(src, 'Sort with main comparison: 5 4 3 2 1 *Sort with lib comparison: 1 2 3 4 5 *',
                output_nicerizer=lambda x, err: x.replace('\n', '*'),
                post_build=self.dlfcn_post_build)

    if Settings.ASM_JS and SPIDERMONKEY_ENGINE and os.path.exists(SPIDERMONKEY_ENGINE[0]):
      out = run_js('liblib.so', engine=SPIDERMONKEY_ENGINE, full_output=True, stderr=STDOUT)
      if 'asm' in out:
        self.validate_asmjs(out)

  def test_dlfcn_data_and_fptr(self):
    if Settings.ASM_JS: return self.skip('this is not a valid case - libraries should not be able to access their parents globals willy nilly')
    if Settings.USE_TYPED_ARRAYS != 2: return self.skip('requires ta2')
    if not self.can_dlfcn(): return

    if Building.LLVM_OPTS: return self.skip('LLVM opts will optimize out parent_func')

    self.prep_dlfcn_lib()
    lib_src = '''
      #include <stdio.h>

      int global = 42;

      extern void parent_func(); // a function that is defined in the parent

      void lib_fptr() {
        printf("Second calling lib_fptr from main.\\n");
        parent_func();
        // call it also through a pointer, to check indexizing
        void (*p_f)();
        p_f = parent_func;
        p_f();
      }

      extern "C" void (*func(int x, void(*fptr)()))() {
        printf("In func: %d\\n", x);
        fptr();
        return lib_fptr;
      }
      '''
    dirname = self.get_dir()
    filename = os.path.join(dirname, 'liblib.cpp')
    Settings.EXPORTED_FUNCTIONS = ['_func']
    Settings.EXPORTED_GLOBALS = ['_global']
    self.build(lib_src, dirname, filename)
    shutil.move(filename + '.o.js', os.path.join(dirname, 'liblib.so'))

    self.prep_dlfcn_main()
    Settings.LINKABLE = 1
    src = '''
      #include <stdio.h>
      #include <dlfcn.h>
      #include <emscripten.h>

      typedef void (*FUNCTYPE(int, void(*)()))();

      FUNCTYPE func;

      void EMSCRIPTEN_KEEPALIVE parent_func() {
        printf("parent_func called from child\\n");
      }

      void main_fptr() {
        printf("First calling main_fptr from lib.\\n");
      }

      int main() {
        void* lib_handle;
        FUNCTYPE* func_fptr;

        // Test basic lib loading.
        lib_handle = dlopen("liblib.so", RTLD_NOW);
        if (lib_handle == NULL) {
          printf("Could not load lib.\\n");
          return 1;
        }

        // Test looked up function.
        func_fptr = (FUNCTYPE*) dlsym(lib_handle, "func");
        // Load twice to test cache.
        func_fptr = (FUNCTYPE*) dlsym(lib_handle, "func");
        if (func_fptr == NULL) {
          printf("Could not find func.\\n");
          return 1;
        }

        // Test passing function pointers across module bounds.
        void (*fptr)() = func_fptr(13, main_fptr);
        fptr();

        // Test global data.
        int* global = (int*) dlsym(lib_handle, "global");
        if (global == NULL) {
          printf("Could not find global.\\n");
          return 1;
        }

        printf("Var: %d\\n", *global);

        return 0;
      }
      '''
    Settings.EXPORTED_FUNCTIONS = ['_main']
    Settings.EXPORTED_GLOBALS = []
    self.do_run(src, 'In func: 13*First calling main_fptr from lib.*Second calling lib_fptr from main.*parent_func called from child*parent_func called from child*Var: 42*',
                 output_nicerizer=lambda x, err: x.replace('\n', '*'),
                 post_build=self.dlfcn_post_build)

  def test_dlfcn_alias(self):
    if Settings.USE_TYPED_ARRAYS != 2: return self.skip('requires ta2')
    if Settings.ASM_JS: return self.skip('this is not a valid case - libraries should not be able to access their parents globals willy nilly')

    Settings.LINKABLE = 1
    Settings.NAMED_GLOBALS = 1

    if Building.LLVM_OPTS == 2: return self.skip('LLVM LTO will optimize away stuff we expect from the shared library')

    lib_src = r'''
      #include <stdio.h>
      extern int parent_global;
      extern "C" void func() {
        printf("Parent global: %d.\n", parent_global);
      }
      '''
    dirname = self.get_dir()
    filename = os.path.join(dirname, 'liblib.cpp')
    Settings.BUILD_AS_SHARED_LIB = 1
    Settings.EXPORTED_FUNCTIONS = ['_func']
    self.build(lib_src, dirname, filename)
    shutil.move(filename + '.o.js', os.path.join(dirname, 'liblib.so'))

    src = r'''
      #include <dlfcn.h>

      int parent_global = 123;

      int main() {
        void* lib_handle;
        void (*fptr)();

        lib_handle = dlopen("liblib.so", RTLD_NOW);
        fptr = (void (*)())dlsym(lib_handle, "func");
        fptr();
        parent_global = 456;
        fptr();

        return 0;
      }
      '''
    Settings.BUILD_AS_SHARED_LIB = 0
    Settings.INCLUDE_FULL_LIBRARY = 1
    Settings.EXPORTED_FUNCTIONS = ['_main']
    self.do_run(src, 'Parent global: 123.*Parent global: 456.*',
                output_nicerizer=lambda x, err: x.replace('\n', '*'),
                post_build=self.dlfcn_post_build,
                extra_emscripten_args=['-H', 'libc/fcntl.h,libc/sys/unistd.h,poll.h,libc/math.h,libc/time.h,libc/langinfo.h'])
    Settings.INCLUDE_FULL_LIBRARY = 0

  def test_dlfcn_varargs(self):
    if Settings.ASM_JS: return self.skip('this is not a valid case - libraries should not be able to access their parents globals willy nilly')
    if Settings.USE_TYPED_ARRAYS != 2: return self.skip('requires ta2')

    if not self.can_dlfcn(): return

    Settings.LINKABLE = 1

    if Building.LLVM_OPTS == 2: return self.skip('LLVM LTO will optimize things that prevent shared objects from working')
    if Settings.QUANTUM_SIZE == 1: return self.skip('FIXME: Add support for this')

    self.prep_dlfcn_lib()
    lib_src = r'''
      void print_ints(int n, ...);
      extern "C" void func() {
        print_ints(2, 13, 42);
      }
      '''
    dirname = self.get_dir()
    filename = os.path.join(dirname, 'liblib.cpp')
    Settings.EXPORTED_FUNCTIONS = ['_func']
    self.build(lib_src, dirname, filename)
    shutil.move(filename + '.o.js', os.path.join(dirname, 'liblib.so'))

    self.prep_dlfcn_main()
    src = r'''
      #include <stdarg.h>
      #include <stdio.h>
      #include <dlfcn.h>
      #include <assert.h>

      void print_ints(int n, ...) {
        va_list args;
        va_start(args, n);
        for (int i = 0; i < n; i++) {
          printf("%d\n", va_arg(args, int));
        }
        va_end(args);
      }

      int main() {
        void* lib_handle;
        void (*fptr)();

        print_ints(2, 100, 200);

        lib_handle = dlopen("liblib.so", RTLD_NOW);
        assert(lib_handle);
        fptr = (void (*)())dlsym(lib_handle, "func");
        fptr();

        return 0;
      }
      '''
    Settings.EXPORTED_FUNCTIONS = ['_main']
    self.do_run(src, '100\n200\n13\n42\n',
                post_build=self.dlfcn_post_build)

  def test_dlfcn_self(self):
    if Settings.USE_TYPED_ARRAYS != 2: return self.skip('requires ta2')
    if os.environ.get('EMCC_FAST_COMPILER') != '0': return self.skip('todo in fastcomp')
    Settings.DLOPEN_SUPPORT = 1

    def post(filename):
      with open(filename) as f:
        for line in f:
          if 'var SYMBOL_TABLE' in line:
            table = line
            break
        else:
          raise Exception('Could not find symbol table!')
      table = table[table.find('{'):table.find('}')+1]
      # ensure there aren't too many globals; we don't want unnamed_addr
      assert table.count(',') <= 8

    test_path = path_from_root('tests', 'core', 'test_dlfcn_self')
    src, output = (test_path + s for s in ('.in', '.out'))

    self.do_run_from_file(src, output, post_build=(None, post))

  def test_dlfcn_unique_sig(self):
    if not self.can_dlfcn(): return

    self.prep_dlfcn_lib()
    lib_src = '''
      #include <stdio.h>

      int myfunc(int a, int b, int c, int d, int e, int f, int g, int h, int i, int j, int k, int l, int m) {
        return 13;
      }
      '''
    Settings.EXPORTED_FUNCTIONS = ['_myfunc']
    dirname = self.get_dir()
    filename = os.path.join(dirname, 'liblib.c')
    self.build(lib_src, dirname, filename)
    shutil.move(filename + '.o.js', os.path.join(dirname, 'liblib.so'))

    self.prep_dlfcn_main()
    src = '''
      #include <assert.h>
      #include <stdio.h>
      #include <dlfcn.h>

      typedef int (*FUNCTYPE)(int, int, int, int, int, int, int, int, int, int, int, int, int);

      int main() {
        void *lib_handle;
        FUNCTYPE func_ptr;

        lib_handle = dlopen("liblib.so", RTLD_NOW);
        assert(lib_handle != NULL);

        func_ptr = (FUNCTYPE)dlsym(lib_handle, "myfunc");
        assert(func_ptr != NULL);
        assert(func_ptr(0, 0, 0, 0, 0, 0, 0, 0, 0, 0, 0, 0, 0) == 13);

        puts("success");

        return 0;
      }
      '''
    Settings.EXPORTED_FUNCTIONS = ['_main', '_malloc']
    self.do_run(src, 'success', force_c=True, post_build=self.dlfcn_post_build)

  def test_dlfcn_stacks(self):
    if Settings.USE_TYPED_ARRAYS != 2: return self.skip('snprintf needs ta2 to be able to bitcast int<->float')
    if not self.can_dlfcn(): return

    self.prep_dlfcn_lib()
    lib_src = '''
      #include <assert.h>
      #include <stdio.h>
      #include <string.h>

      int myfunc(const char *input) {
        char bigstack[1024] = { 0 };

        // make sure we didn't just trample the stack!
        assert(!strcmp(input, "foobar"));

        snprintf(bigstack, sizeof(bigstack), input);
        return strlen(bigstack);
      }
      '''
    Settings.EXPORTED_FUNCTIONS = ['_myfunc']
    dirname = self.get_dir()
    filename = os.path.join(dirname, 'liblib.c')
    self.build(lib_src, dirname, filename)
    shutil.move(filename + '.o.js', os.path.join(dirname, 'liblib.so'))

    self.prep_dlfcn_main()
    src = '''
      #include <assert.h>
      #include <stdio.h>
      #include <dlfcn.h>
      #include <string.h>

      typedef int (*FUNCTYPE)(const char *);

      int main() {
        void *lib_handle;
        FUNCTYPE func_ptr;
        char str[128];

        snprintf(str, sizeof(str), "foobar");

        // HACK: Use strcmp in the main executable so that it doesn't get optimized out and the dynamic library
        //       is able to use it.
        assert(!strcmp(str, "foobar"));

        lib_handle = dlopen("liblib.so", RTLD_NOW);
        assert(lib_handle != NULL);

        func_ptr = (FUNCTYPE)dlsym(lib_handle, "myfunc");
        assert(func_ptr != NULL);
        assert(func_ptr(str) == 6);

        puts("success");

        return 0;
      }
      '''
    Settings.EXPORTED_FUNCTIONS = ['_main', '_malloc', '_strcmp']
    self.do_run(src, 'success', force_c=True, post_build=self.dlfcn_post_build)

  def test_dlfcn_funcs(self):
    if not self.can_dlfcn(): return

    self.prep_dlfcn_lib()
    lib_src = r'''
      #include <assert.h>
      #include <stdio.h>
      #include <string.h>

      typedef void (*voidfunc)();
      typedef void (*intfunc)(int);

      void callvoid(voidfunc f) { f(); }
      void callint(voidfunc f, int x) { f(x); }

      void void_0() { printf("void 0\n"); }
      void void_1() { printf("void 1\n"); }
      voidfunc getvoid(int i) {
        switch(i) {
          case 0: return void_0;
          case 1: return void_1;
          default: return NULL;
        }
      }

      void int_0(int x) { printf("int 0 %d\n", x); }
      void int_1(int x) { printf("int 1 %d\n", x); }
      intfunc getint(int i) {
        switch(i) {
          case 0: return int_0;
          case 1: return int_1;
          default: return NULL;
        }
      }
      '''
    Settings.EXPORTED_FUNCTIONS = ['_callvoid', '_callint', '_getvoid', '_getint']
    dirname = self.get_dir()
    filename = os.path.join(dirname, 'liblib.c')
    self.build(lib_src, dirname, filename)
    shutil.move(filename + '.o.js', os.path.join(dirname, 'liblib.so'))

    self.prep_dlfcn_main()
    src = r'''
      #include <assert.h>
      #include <stdio.h>
      #include <dlfcn.h>

      typedef void (*voidfunc)();
      typedef void (*intfunc)(int);

      typedef void (*voidcaller)(voidfunc);
      typedef void (*intcaller)(intfunc, int);

      typedef voidfunc (*voidgetter)(int);
      typedef intfunc (*intgetter)(int);

      void void_main() { printf("main.\n"); }
      void int_main(int x) { printf("main %d\n", x); }

      int main() {
        printf("go\n");
        void *lib_handle;
        lib_handle = dlopen("liblib.so", RTLD_NOW);
        assert(lib_handle != NULL);

        voidcaller callvoid = (voidcaller)dlsym(lib_handle, "callvoid");
        assert(callvoid != NULL);
        callvoid(void_main);

        intcaller callint = (intcaller)dlsym(lib_handle, "callint");
        assert(callint != NULL);
        callint(int_main, 201);

        voidgetter getvoid = (voidgetter)dlsym(lib_handle, "getvoid");
        assert(getvoid != NULL);
        callvoid(getvoid(0));
        callvoid(getvoid(1));

        intgetter getint = (intgetter)dlsym(lib_handle, "getint");
        assert(getint != NULL);
        callint(getint(0), 54);
        callint(getint(1), 9000);

        assert(getint(1000) == NULL);

        puts("ok");
        return 0;
      }
      '''
    Settings.EXPORTED_FUNCTIONS = ['_main', '_malloc']
    self.do_run(src, '''go
main.
main 201
void 0
void 1
int 0 54
int 1 9000
ok
''', force_c=True, post_build=self.dlfcn_post_build)

  def test_dlfcn_mallocs(self):
    if not Settings.ASM_JS: return self.skip('needs asm')

    if not self.can_dlfcn(): return

    Settings.TOTAL_MEMORY = 64*1024*1024 # will be exhausted without functional malloc/free

    self.prep_dlfcn_lib()
    lib_src = r'''
      #include <assert.h>
      #include <stdio.h>
      #include <string.h>
      #include <stdlib.h>

      void *mallocproxy(int n) { return malloc(n); }
      void freeproxy(void *p) { free(p); }
      '''
    Settings.EXPORTED_FUNCTIONS = ['_mallocproxy', '_freeproxy']
    dirname = self.get_dir()
    filename = os.path.join(dirname, 'liblib.c')
    self.build(lib_src, dirname, filename)
    shutil.move(filename + '.o.js', os.path.join(dirname, 'liblib.so'))

    self.prep_dlfcn_main()
    src = open(path_from_root('tests', 'dlmalloc_proxy.c')).read()
    Settings.EXPORTED_FUNCTIONS = ['_main', '_malloc', '_free']
    self.do_run(src, '''*294,153*''', force_c=True, post_build=self.dlfcn_post_build)

  def test_dlfcn_longjmp(self):
    if not self.can_dlfcn(): return

    self.prep_dlfcn_lib()
    lib_src = r'''
      #include <setjmp.h>

      void jumpy(jmp_buf buf) {
        static int i = 0;
        i++;
        if (i == 10) longjmp(buf, i);
        printf("pre %d\n", i);
      }
      '''
    Settings.EXPORTED_FUNCTIONS = ['_jumpy']
    dirname = self.get_dir()
    filename = os.path.join(dirname, 'liblib.c')
    self.build(lib_src, dirname, filename)
    shutil.move(filename + '.o.js', os.path.join(dirname, 'liblib.so'))

    self.prep_dlfcn_main()
    src = r'''
      #include <assert.h>
      #include <stdio.h>
      #include <dlfcn.h>
      #include <setjmp.h>

      typedef void (*jumpfunc)(jmp_buf);

      int main() {
        printf("go!\n");

        void *lib_handle;
        lib_handle = dlopen("liblib.so", RTLD_NOW);
        assert(lib_handle != NULL);

        jumpfunc jumpy = (jumpfunc)dlsym(lib_handle, "jumpy");
        assert(jumpy);

        jmp_buf buf;
        int jmpval = setjmp(buf);
        if (jmpval == 0) {
          while (1) jumpy(buf);
        } else {
          printf("out!\n");
        }

        return 0;
      }
      '''
    Settings.EXPORTED_FUNCTIONS = ['_main', '_malloc', '_free']
    self.do_run(src, '''go!
pre 1
pre 2
pre 3
pre 4
pre 5
pre 6
pre 7
pre 8
pre 9
out!
''', post_build=self.dlfcn_post_build, force_c=True)

  def zzztest_dlfcn_exceptions(self): # TODO: make this work. need to forward tempRet0 across modules
    if not self.can_dlfcn(): return

    Settings.DISABLE_EXCEPTION_CATCHING = 0

    self.prep_dlfcn_lib()
    lib_src = r'''
      extern "C" {
      int ok() {
        return 65;
      }
      int fail() {
        throw 123;
      }
      }
      '''
    Settings.EXPORTED_FUNCTIONS = ['_ok', '_fail']
    dirname = self.get_dir()
    filename = os.path.join(dirname, 'liblib.cpp')
    self.build(lib_src, dirname, filename)
    shutil.move(filename + '.o.js', os.path.join(dirname, 'liblib.so'))

    self.prep_dlfcn_main()
    src = r'''
      #include <assert.h>
      #include <stdio.h>
      #include <dlfcn.h>

      typedef int (*intfunc)();

      int main() {
        printf("go!\n");

        void *lib_handle;
        lib_handle = dlopen("liblib.so", RTLD_NOW);
        assert(lib_handle != NULL);

        intfunc okk = (intfunc)dlsym(lib_handle, "ok");
        intfunc faill = (intfunc)dlsym(lib_handle, "fail");
        assert(okk && faill);

        try {
          printf("ok: %d\n", okk());
        } catch(...) {
          printf("wha\n");
        }

        try {
          printf("fail: %d\n", faill());
        } catch(int x) {
          printf("int %d\n", x);
        }

        try {
          printf("fail: %d\n", faill());
        } catch(double x) {
          printf("caught %f\n", x);
        }

        return 0;
      }
      '''
    Settings.EXPORTED_FUNCTIONS = ['_main', '_malloc', '_free']
    self.do_run(src, '''go!
ok: 65
int 123
ok
''', post_build=self.dlfcn_post_build)

  def test_rand(self):
    src = r'''#include <stdlib.h>
#include <stdio.h>
#include <assert.h>
int main()
{
    // we need RAND_MAX to be a bitmask (power of 2 minus 1). this assertions guarantees
    // if RAND_MAX changes the test failure will focus attention on that issue here.
    assert(RAND_MAX == 0x7fffffff);

    srand(0xdeadbeef);
    for(int i = 0; i < 10; ++i)
        printf("%d\n", rand());

    unsigned int seed = 0xdeadbeef;
    for(int i = 0; i < 10; ++i)
        printf("%d\n", rand_r(&seed));

    bool haveEvenAndOdd = true;
    for(int i = 1; i <= 30; ++i)
    {
        int mask = 1 << i;
        if (mask > RAND_MAX) break;
        bool haveEven = false;
        bool haveOdd = false;
        for(int j = 0; j < 1000 && (!haveEven || !haveOdd); ++j)
        {
            if ((rand() & mask) == 0)
                haveEven = true;
            else
                haveOdd = true;
        }
        haveEvenAndOdd = haveEvenAndOdd && haveEven && haveOdd;
    }
    if (haveEvenAndOdd)
        printf("Have even and odd!\n");

    return 0;
}
'''
    expected = '''490242850
2074599277
1480056542
1912638067
931112055
2110392489
2053422194
1614832492
216117595
174823244
760368382
602359081
1121118963
1291018924
1608306807
352705809
958258461
1182561381
114276303
1481323674
Have even and odd!
'''
    self.do_run(src, expected)

  def test_strtod(self):
    if self.emcc_args is None: return self.skip('needs emcc for libc')
    if not self.is_emscripten_abi(): return self.skip('asmjs-unknown-emscripten needed for accurate math')

    src = r'''
      #include <stdio.h>
      #include <stdlib.h>

      int main() {
        char* endptr;

        printf("\n");
        printf("%g\n", strtod("0", &endptr));
        printf("%g\n", strtod("0.", &endptr));
        printf("%g\n", strtod("0.0", &endptr));
        printf("%g\n", strtod("-0.0", &endptr));
        printf("%g\n", strtod("1", &endptr));
        printf("%g\n", strtod("1.", &endptr));
        printf("%g\n", strtod("1.0", &endptr));
        printf("%g\n", strtod("z1.0", &endptr));
        printf("%g\n", strtod("0.5", &endptr));
        printf("%g\n", strtod(".5", &endptr));
        printf("%g\n", strtod(".a5", &endptr));
        printf("%g\n", strtod("123", &endptr));
        printf("%g\n", strtod("123.456", &endptr));
        printf("%g\n", strtod("-123.456", &endptr));
        printf("%g\n", strtod("1234567891234567890", &endptr));
        printf("%g\n", strtod("1234567891234567890e+50", &endptr));
        printf("%g\n", strtod("84e+220", &endptr));
        printf("%g\n", strtod("123e-50", &endptr));
        printf("%g\n", strtod("123e-250", &endptr));
        printf("%g\n", strtod("123e-450", &endptr));
        printf("%g\n", strtod("0x6", &endptr));
        printf("%g\n", strtod("-0x0p+0", &endptr));

        char str[] = "  12.34e56end";
        printf("%g\n", strtod(str, &endptr));
        printf("%d\n", endptr - str);
        printf("%g\n", strtod("84e+420", &endptr));

        printf("%.12f\n", strtod("1.2345678900000000e+08", NULL));

        return 0;
      }
      '''
    expected = '''
      0
      0
      0
      -0
      1
      1
      1
      0
      0.5
      0.5
      0
      123
      123.456
      -123.456
      1.23457e+18
      1.23457e+68
      8.4e+221
      1.23e-48
      1.23e-248
      0
      6
      -0
      1.234e+57
      10
      inf
      123456789.000000000000
      '''

    self.do_run(src, re.sub(r'\n\s+', '\n', expected))
    self.do_run(src.replace('strtod', 'strtold'), re.sub(r'\n\s+', '\n', expected)) # XXX add real support for long double

  def test_strtok(self):
    test_path = path_from_root('tests', 'core', 'test_strtok')
    src, output = (test_path + s for s in ('.in', '.out'))

    self.do_run_from_file(src, output)

  def test_parseInt(self):
    if Settings.USE_TYPED_ARRAYS != 2: return self.skip('i64 mode 1 requires ta2')
    if Settings.QUANTUM_SIZE == 1: return self.skip('Q1 and I64_1 do not mix well yet')
    src = open(path_from_root('tests', 'parseInt', 'src.c'), 'r').read()
    expected = open(path_from_root('tests', 'parseInt', 'output.txt'), 'r').read()
    self.do_run(src, expected)

  def test_transtrcase(self):
    if Settings.USE_TYPED_ARRAYS != 2: return self.skip('musl libc needs ta2')
    test_path = path_from_root('tests', 'core', 'test_transtrcase')
    src, output = (test_path + s for s in ('.in', '.out'))

    self.do_run_from_file(src, output)

  def test_printf(self):
    if Settings.USE_TYPED_ARRAYS != 2: return self.skip('i64 mode 1 requires ta2')
    self.banned_js_engines = [NODE_JS, V8_ENGINE] # SpiderMonkey and V8 do different things to float64 typed arrays, un-NaNing, etc.
    src = open(path_from_root('tests', 'printf', 'test.c'), 'r').read()
    expected = [open(path_from_root('tests', 'printf', 'output.txt'), 'r').read(),
                open(path_from_root('tests', 'printf', 'output_i64_1.txt'), 'r').read()]
    self.do_run(src, expected)

  def test_printf_2(self):
    test_path = path_from_root('tests', 'core', 'test_printf_2')
    src, output = (test_path + s for s in ('.in', '.out'))

    self.do_run_from_file(src, output)

  def test_vprintf(self):
    test_path = path_from_root('tests', 'core', 'test_vprintf')
    src, output = (test_path + s for s in ('.in', '.out'))

    self.do_run_from_file(src, output)

  def test_vsnprintf(self):
    if self.emcc_args is None: return self.skip('needs i64 math')

    test_path = path_from_root('tests', 'core', 'test_vsnprintf')
    src, output = (test_path + s for s in ('.in', '.out'))

    self.do_run_from_file(src, output)

  def test_printf_more(self):
    if self.run_name.startswith('s_'): return self.skip('This test requires linking to musl lib for sprintf.')
    test_path = path_from_root('tests', 'core', 'test_printf_more')
    src, output = (test_path + s for s in ('.in', '.out'))

    self.do_run_from_file(src, output)

  def test_perrar(self):
    test_path = path_from_root('tests', 'core', 'test_perrar')
    src, output = (test_path + s for s in ('.in', '.out'))

    self.do_run_from_file(src, output)

  def test_atoX(self):
    if self.emcc_args is None: return self.skip('requires ta2')

    test_path = path_from_root('tests', 'core', 'test_atoX')
    src, output = (test_path + s for s in ('.in', '.out'))

    self.do_run_from_file(src, output)

  def test_strstr(self):
    if self.run_name.startswith('s_'): return self.skip('musl libc strstr() assumes that C strings can be loaded via i16 and i32 loads.')
    test_path = path_from_root('tests', 'core', 'test_strstr')
    src, output = (test_path + s for s in ('.in', '.out'))

    self.do_run_from_file(src, output)

  def test_fnmatch(self):
    if self.emcc_args is None: return self.skip('requires linking in libc++')
    test_path = path_from_root('tests', 'core', 'fnmatch')
    src, output = (test_path + s for s in ('.c', '.out'))
    self.do_run_from_file(src, output)

  def test_sscanf(self):
    if self.emcc_args is None: return self.skip('needs emcc for libc')
    if not self.is_emscripten_abi(): return self.skip('asmjs-unknown-emscripten needed for accurate math')

    test_path = path_from_root('tests', 'core', 'test_sscanf')
    src, output = (test_path + s for s in ('.in', '.out'))

    self.do_run_from_file(src, output)

  def test_sscanf_2(self):
    # doubles
    if Settings.USE_TYPED_ARRAYS == 2:
      for ftype in ['float', 'double']:
        src = r'''
          #include <stdio.h>

          int main(){
              char strval1[] = "1.2345678901";
              char strval2[] = "1.23456789e5";
              char strval3[] = "1.23456789E5";
              char strval4[] = "1.2345678e-5";
              char strval5[] = "1.2345678E-5";
              double dblval = 1.2345678901;
              double tstval;

              sscanf(strval1, "%lf", &tstval);
              if(dblval != tstval) printf("FAIL: Values are not equal: %lf %lf\n", dblval, tstval);
              else printf("Pass: %lf %lf\n", tstval, dblval);

              sscanf(strval2, "%lf", &tstval);
              dblval = 123456.789;
              if(dblval != tstval) printf("FAIL: Values are not equal: %lf %lf\n", dblval, tstval);
              else printf("Pass: %lf %lf\n", tstval, dblval);

              sscanf(strval3, "%lf", &tstval);
              dblval = 123456.789;
              if(dblval != tstval) printf("FAIL: Values are not equal: %lf %lf\n", dblval, tstval);
              else printf("Pass: %lf %lf\n", tstval, dblval);

              sscanf(strval4, "%lf", &tstval);
              dblval = 0.000012345678;
              if(dblval != tstval) printf("FAIL: Values are not equal: %lf %lf\n", dblval, tstval);
              else printf("Pass: %lf %lf\n", tstval, dblval);

              sscanf(strval5, "%lf", &tstval);
              dblval = 0.000012345678;
              if(dblval != tstval) printf("FAIL: Values are not equal: %lf %lf\n", dblval, tstval);
              else printf("Pass: %lf %lf\n", tstval, dblval);

              return 0;
          }
        '''
        if ftype == 'float':
          self.do_run(src.replace('%lf', '%f').replace('double', 'float'), '''Pass: 1.234568 1.234568
Pass: 123456.789063 123456.789063
Pass: 123456.789063 123456.789063
Pass: 0.000012 0.000012
Pass: 0.000012 0.000012''')
        else:
          self.do_run(src, '''Pass: 1.234568 1.234568
Pass: 123456.789000 123456.789000
Pass: 123456.789000 123456.789000
Pass: 0.000012 0.000012
Pass: 0.000012 0.000012''')

  def test_sscanf_n(self):
    if self.run_name.startswith('s_'): return self.skip('This test requires linking to musl lib for sscanf.')
    test_path = path_from_root('tests', 'core', 'test_sscanf_n')
    src, output = (test_path + s for s in ('.in', '.out'))

    self.do_run_from_file(src, output)

  def test_sscanf_whitespace(self):
    if self.run_name.startswith('s_'): return self.skip('This test requires linking to musl lib for sscanf.')
    test_path = path_from_root('tests', 'core', 'test_sscanf_whitespace')
    src, output = (test_path + s for s in ('.in', '.out'))

    self.do_run_from_file(src, output)

  def test_sscanf_other_whitespace(self):
    if self.run_name.startswith('s_'): return self.skip('This test requires linking to musl lib for sscanf.')
    Settings.SAFE_HEAP = 0 # use i16s in printf

    test_path = path_from_root('tests', 'core', 'test_sscanf_other_whitespace')
    src, output = (test_path + s for s in ('.in', '.out'))

    self.do_run_from_file(src, output)

  def test_sscanf_3(self):
    if self.run_name.startswith('s_'): return self.skip('This test requires linking to musl lib for sscanf.')
    # i64
    if not Settings.USE_TYPED_ARRAYS == 2: return self.skip('64-bit sscanf only supported in ta2')

    test_path = path_from_root('tests', 'core', 'test_sscanf_3')
    src, output = (test_path + s for s in ('.in', '.out'))

    self.do_run_from_file(src, output)

  def test_sscanf_4(self):
    if self.run_name.startswith('s_'): return self.skip('This test requires linking to musl lib for sscanf.')
    test_path = path_from_root('tests', 'core', 'test_sscanf_4')
    src, output = (test_path + s for s in ('.in', '.out'))

    self.do_run_from_file(src, output)

  def test_sscanf_5(self):
    if self.run_name.startswith('s_'): return self.skip('This test requires linking to musl lib for sscanf.')
    test_path = path_from_root('tests', 'core', 'test_sscanf_5')
    src, output = (test_path + s for s in ('.in', '.out'))

    self.do_run_from_file(src, output)

  def test_sscanf_6(self):
    if self.run_name.startswith('s_'): return self.skip('This test requires linking to musl lib for sscanf.')
    test_path = path_from_root('tests', 'core', 'test_sscanf_6')
    src, output = (test_path + s for s in ('.in', '.out'))
    self.do_run_from_file(src, output)

  def test_sscanf_skip(self):
    if self.run_name.startswith('s_'): return self.skip('This test requires linking to musl lib for sscanf.')
    if Settings.USE_TYPED_ARRAYS != 2: return self.skip("need ta2 for full i64")

    test_path = path_from_root('tests', 'core', 'test_sscanf_skip')
    src, output = (test_path + s for s in ('.in', '.out'))

    self.do_run_from_file(src, output)

  def test_sscanf_caps(self):
    if self.run_name.startswith('s_'): return self.skip('This test requires linking to musl lib for sscanf.')
    test_path = path_from_root('tests', 'core', 'test_sscanf_caps')
    src, output = (test_path + s for s in ('.in', '.out'))

    self.do_run_from_file(src, output)

  def test_sscanf_hex(self):
    if self.run_name.startswith('s_'): return self.skip('This test requires linking to musl lib for sscanf.')
    if Settings.USE_TYPED_ARRAYS != 2: return self.skip('requires ta2')

    test_path = path_from_root('tests', 'core', 'test_sscanf_hex')
    src, output = (test_path + s for s in ('.in', '.out'))

    self.do_run_from_file(src, output)

  def test_sscanf_float(self):
    if self.run_name.startswith('s_'): return self.skip('This test requires linking to musl lib for sscanf.')
    test_path = path_from_root('tests', 'core', 'test_sscanf_float')
    src, output = (test_path + s for s in ('.in', '.out'))

    self.do_run_from_file(src, output)

  def test_langinfo(self):
    src = open(path_from_root('tests', 'langinfo', 'test.c'), 'r').read()
    expected = open(path_from_root('tests', 'langinfo', 'output.txt'), 'r').read()
    self.do_run(src, expected, extra_emscripten_args=['-H', 'libc/langinfo.h'])

  def test_files(self):
    if self.run_name.startswith('s_'): return self.skip('This test requires linking to musl lib for sscanf.')
    self.banned_js_engines = [SPIDERMONKEY_ENGINE] # closure can generate variables called 'gc', which pick up js shell stuff
    if self.emcc_args is not None and '-O2' in self.emcc_args:
      self.emcc_args += ['--closure', '1'] # Use closure here, to test we don't break FS stuff
      self.emcc_args = filter(lambda x: x != '-g', self.emcc_args) # ensure we test --closure 1 --memory-init-file 1 (-g would disable closure)
      self.emcc_args += ["-s", "CHECK_HEAP_ALIGN=0"] # disable heap align check here, it mixes poorly with closure

    Settings.CORRECT_SIGNS = 1 # Just so our output is what we expect. Can flip them both.
    post = '''
def process(filename):
  src = \'\'\'
    var Module = {
      'noFSInit': true,
      'preRun': function() {
        FS.createLazyFile('/', 'test.file', 'test.file', true, false);
        // Test FS_* exporting
        Module['FS_createDataFile']('/', 'somefile.binary', [100, 200, 50, 25, 10, 77, 123], true, false);  // 200 becomes -56, since signed chars are used in memory
        var test_files_input = 'hi there!';
        var test_files_input_index = 0;
        FS.init(function() {
          return test_files_input.charCodeAt(test_files_input_index++) || null;
        });
      }
    };
  \'\'\' + open(filename, 'r').read()
  open(filename, 'w').write(src)
'''
    other = open(os.path.join(self.get_dir(), 'test.file'), 'w')
    other.write('some data');
    other.close()

    src = open(path_from_root('tests', 'files.cpp'), 'r').read()

    mem_file = 'src.cpp.o.js.mem'
    orig_args = self.emcc_args
    for mode in [[], ['-s', 'MEMFS_APPEND_TO_TYPED_ARRAYS=1']]:
      self.emcc_args = orig_args + mode
      try_delete(mem_file)
      self.do_run(src, ('size: 7\ndata: 100,-56,50,25,10,77,123\nloop: 100 -56 50 25 10 77 123 \ninput:hi there!\ntexto\n$\n5 : 10,30,20,11,88\nother=some data.\nseeked=me da.\nseeked=ata.\nseeked=ta.\nfscanfed: 10 - hello\nok.\n \ntexte\n', 'size: 7\ndata: 100,-56,50,25,10,77,123\nloop: 100 -56 50 25 10 77 123 \ninput:hi there!\ntexto\ntexte\n$\n5 : 10,30,20,11,88\nother=some data.\nseeked=me da.\nseeked=ata.\nseeked=ta.\nfscanfed: 10 - hello\nok.\n'),
                  post_build=post, extra_emscripten_args=['-H', 'libc/fcntl.h'])
      if self.emcc_args and '-O2' in self.emcc_args:
        assert os.path.exists(mem_file)

  def test_files_m(self):
    # Test for Module.stdin etc.

    Settings.CORRECT_SIGNS = 1

    post = '''
def process(filename):
  src = \'\'\'
    var Module = {
      data: [10, 20, 40, 30],
      stdin: function() { return Module.data.pop() || null },
      stdout: function(x) { Module.print('got: ' + x) }
    };
  \'\'\' + open(filename, 'r').read()
  open(filename, 'w').write(src)
'''
    src = r'''
      #include <stdio.h>
      #include <unistd.h>

      int main () {
        char c;
        fprintf(stderr, "isatty? %d,%d,%d\n", isatty(fileno(stdin)), isatty(fileno(stdout)), isatty(fileno(stderr)));
        while ((c = fgetc(stdin)) != EOF) {
          putc(c+5, stdout);
        }
        return 0;
      }
      '''
    def clean(out, err):
      return '\n'.join(filter(lambda line: 'warning' not in line, (out + err).split('\n')))
    self.do_run(src, ('got: 35\ngot: 45\ngot: 25\ngot: 15\n \nisatty? 0,0,1\n', 'got: 35\ngot: 45\ngot: 25\ngot: 15\nisatty? 0,0,1\n', 'isatty? 0,0,1\ngot: 35\ngot: 45\ngot: 25\ngot: 15\n'), post_build=post, output_nicerizer=clean)

  def test_mount(self):
    src = open(path_from_root('tests', 'fs', 'test_mount.c'), 'r').read()
    self.do_run(src, 'success', force_c=True)

  def test_fwrite_0(self):
    test_path = path_from_root('tests', 'core', 'test_fwrite_0')
    src, output = (test_path + s for s in ('.in', '.out'))

    orig_args = self.emcc_args if self.emcc_args else []
    for mode in [[], ['-s', 'MEMFS_APPEND_TO_TYPED_ARRAYS=1']]:
      self.emcc_args = orig_args + mode
      self.do_run_from_file(src, output)

  def test_fgetc_ungetc(self):
    src = open(path_from_root('tests', 'stdio', 'test_fgetc_ungetc.c'), 'r').read()
    self.do_run(src, 'success', force_c=True)

  def test_fgetc_unsigned(self):
    if self.emcc_args is None: return self.skip('requires emcc')
    src = r'''
      #include <stdio.h>
      int main() {
        FILE *file = fopen("file_with_byte_234.txt", "rb");
        int c = fgetc(file);
        printf("*%d\n", c);
      }
    '''
    open('file_with_byte_234.txt', 'wb').write('\xea')
    self.emcc_args += ['--embed-file', 'file_with_byte_234.txt']
    self.do_run(src, '*234\n')

  def test_fgets_eol(self):
    if self.emcc_args is None: return self.skip('requires emcc')
    src = r'''
      #include <stdio.h>
      char buf[32];
      int main()
      {
        char *r = "SUCCESS";
        FILE *f = fopen("eol.txt", "r");
        while (fgets(buf, 32, f) != NULL) {
          if (buf[0] == '\0') {
            r = "FAIL";
            break;
          }
        }
        printf("%s\n", r);
        fclose(f);
        return 0;
      }
    '''
    open('eol.txt', 'wb').write('\n')
    self.emcc_args += ['--embed-file', 'eol.txt']
    self.do_run(src, 'SUCCESS\n')

  def test_fscanf(self):
    if self.emcc_args is None: return self.skip('requires emcc')
    open(os.path.join(self.get_dir(), 'three_numbers.txt'), 'w').write('''-1 0.1 -.1''')
    src = r'''
      #include <stdio.h>
      #include <assert.h>
      #include <float.h>
      int main()
      {
          float x = FLT_MAX, y = FLT_MAX, z = FLT_MAX;

          FILE* fp = fopen("three_numbers.txt", "r");
          if (fp) {
              int match = fscanf(fp, " %f %f %f ", &x, &y, &z);
              printf("match = %d\n", match);
              printf("x = %0.1f, y = %0.1f, z = %0.1f\n", x, y, z);
          } else {
              printf("failed to open three_numbers.txt\n");
          }
          return 0;
      }
    '''
    self.emcc_args += ['--embed-file', 'three_numbers.txt']
    self.do_run(src, 'match = 3\nx = -1.0, y = 0.1, z = -0.1\n')

  def test_fileno(self):
    if self.emcc_args is None: return self.skip('requires emcc')
    open(os.path.join(self.get_dir(), 'empty.txt'), 'w').write('')
    src = r'''
      #include <stdio.h>
      #include <unistd.h>
      int main()
      {
          FILE* fp = fopen("empty.txt", "r");
          if (fp) {
              printf("%d\n", fp);
              printf("%d\n", fileno(fp));
              printf("%d\n", fileno((FILE*)42));  // nonexistent stream
          } else {
              printf("failed to open empty.txt\n");
          }
          return 0;
      }
    '''
    self.emcc_args += ['--embed-file', 'empty.txt']
    self.do_run(src, '4\n3\n-1\n')

  def test_readdir(self):
    if self.emcc_args is None: return self.skip('requires emcc')
    self.banned_js_engines = [V8_ENGINE] # stderr printing limitations in v8
    src = open(path_from_root('tests', 'dirent', 'test_readdir.c'), 'r').read()
    self.do_run(src, 'SIGILL: Illegal instruction\nsuccess', force_c=True)

  def test_readdir_empty(self):
    src = open(path_from_root('tests', 'dirent', 'test_readdir_empty.c'), 'r').read()
    self.do_run(src, 'success', force_c=True)

  def test_stat(self):
    src = open(path_from_root('tests', 'stat', 'test_stat.c'), 'r').read()
    self.do_run(src, 'success', force_c=True)

  def test_stat_chmod(self):
    src = open(path_from_root('tests', 'stat', 'test_chmod.c'), 'r').read()
    self.do_run(src, 'success', force_c=True)

  def test_stat_mknod(self):
    src = open(path_from_root('tests', 'stat', 'test_mknod.c'), 'r').read()
    self.do_run(src, 'success', force_c=True)

  def test_fcntl(self):
    add_pre_run = '''
def process(filename):
  src = open(filename, 'r').read().replace(
    '// {{PRE_RUN_ADDITIONS}}',
    "FS.createDataFile('/', 'test', 'abcdef', true, true);"
  )
  open(filename, 'w').write(src)
'''
    src = open(path_from_root('tests', 'fcntl', 'src.c'), 'r').read()
    expected = open(path_from_root('tests', 'fcntl', 'output.txt'), 'r').read()
    self.do_run(src, expected, post_build=add_pre_run, extra_emscripten_args=['-H', 'libc/fcntl.h'])

  def test_fcntl_open(self):
    src = open(path_from_root('tests', 'fcntl-open', 'src.c'), 'r').read()
    expected = open(path_from_root('tests', 'fcntl-open', 'output.txt'), 'r').read()
    self.do_run(src, expected, force_c=True, extra_emscripten_args=['-H', 'libc/fcntl.h'])

  def test_fcntl_misc(self):
    add_pre_run = '''
def process(filename):
  src = open(filename, 'r').read().replace(
    '// {{PRE_RUN_ADDITIONS}}',
    "FS.createDataFile('/', 'test', 'abcdef', true, true);"
  )
  open(filename, 'w').write(src)
'''
    src = open(path_from_root('tests', 'fcntl-misc', 'src.c'), 'r').read()
    expected = open(path_from_root('tests', 'fcntl-misc', 'output.txt'), 'r').read()
    self.do_run(src, expected, post_build=add_pre_run, extra_emscripten_args=['-H', 'libc/fcntl.h'])

  def test_poll(self):
    add_pre_run = '''
def process(filename):
  src = open(filename, 'r').read().replace(
    '// {{PRE_RUN_ADDITIONS}}',
    \'\'\'
      var dummy_device = FS.makedev(64, 0);
      FS.registerDevice(dummy_device, {});

      FS.createDataFile('/', 'file', 'abcdef', true, true);
      FS.mkdev('/device', dummy_device);
    \'\'\'
  )
  open(filename, 'w').write(src)
'''
    test_path = path_from_root('tests', 'core', 'test_poll')
    src, output = (test_path + s for s in ('.in', '.out'))

    self.do_run_from_file(src, output, post_build=add_pre_run, extra_emscripten_args=['-H', 'libc/fcntl.h,poll.h'])

  def test_statvfs(self):
    test_path = path_from_root('tests', 'core', 'test_statvfs')
    src, output = (test_path + s for s in ('.in', '.out'))

    self.do_run_from_file(src, output)

  def test_libgen(self):
    test_path = path_from_root('tests', 'core', 'test_libgen')
    src, output = (test_path + s for s in ('.in', '.out'))

    self.do_run_from_file(src, output)

  def test_utime(self):
    src = open(path_from_root('tests', 'utime', 'test_utime.c'), 'r').read()
    self.do_run(src, 'success', force_c=True)

  def test_utf(self):
    self.banned_js_engines = [SPIDERMONKEY_ENGINE] # only node handles utf well
    Settings.EXPORTED_FUNCTIONS = ['_main', '_malloc']

    test_path = path_from_root('tests', 'core', 'test_utf')
    src, output = (test_path + s for s in ('.in', '.out'))

    self.do_run_from_file(src, output)

  def test_utf32(self):
    if self.emcc_args is None: return self.skip('need libc for wcslen()')
    if not self.is_emscripten_abi(): return self.skip('this test uses inline js, which requires asmjs-unknown-emscripten')

    self.do_run(open(path_from_root('tests', 'utf32.cpp')).read(), 'OK.')
    self.do_run(open(path_from_root('tests', 'utf32.cpp')).read(), 'OK.', args=['-fshort-wchar'])

  def test_wprintf(self):
    if self.emcc_args is None: return self.skip('requires libcxx')
    test_path = path_from_root('tests', 'core', 'test_wprintf')
    src, output = (test_path + s for s in ('.c', '.out'))
    orig_args = self.emcc_args
    for mode in [[], ['-s', 'MEMFS_APPEND_TO_TYPED_ARRAYS=1']]:
      self.emcc_args = orig_args + mode
      self.do_run_from_file(src, output)

  def test_direct_string_constant_usage(self):
    if self.emcc_args is None: return self.skip('requires libcxx')

    test_path = path_from_root('tests', 'core', 'test_direct_string_constant_usage')
    src, output = (test_path + s for s in ('.in', '.out'))

    self.do_run_from_file(src, output)

  def test_std_cout_new(self):
    if self.emcc_args is None: return self.skip('requires emcc')

    test_path = path_from_root('tests', 'core', 'test_std_cout_new')
    src, output = (test_path + s for s in ('.in', '.out'))

    self.do_run_from_file(src, output)

  def test_istream(self):
    if self.emcc_args is None: return self.skip('requires libcxx')

    test_path = path_from_root('tests', 'core', 'test_istream')
    src, output = (test_path + s for s in ('.in', '.out'))

    for linkable in [0]:#, 1]:
      print linkable
      Settings.LINKABLE = linkable # regression check for issue #273
      self.do_run_from_file(src, output)

  def test_fs_base(self):
    Settings.INCLUDE_FULL_LIBRARY = 1
    try:
      addJS = '''
def process(filename):
  import tools.shared as shared
  src = open(filename, 'r').read().replace('FS.init();', '').replace( # Disable normal initialization, replace with ours
    '// {{PRE_RUN_ADDITIONS}}',
    open(shared.path_from_root('tests', 'filesystem', 'src.js'), 'r').read())
  open(filename, 'w').write(src)
'''
      src = 'int main() {return 0;}\n'
      expected = open(path_from_root('tests', 'filesystem', 'output.txt'), 'r').read()
      self.do_run(src, expected, post_build=addJS, extra_emscripten_args=['-H', 'libc/fcntl.h,libc/sys/unistd.h,poll.h,libc/math.h,libc/langinfo.h,libc/time.h'])
    finally:
      Settings.INCLUDE_FULL_LIBRARY = 0

  def test_fs_nodefs_rw(self):
    if self.emcc_args is None: return self.skip('requires emcc')
    if not self.is_emscripten_abi(): return self.skip('asmjs-unknown-emscripten needed for inline js')
    src = open(path_from_root('tests', 'fs', 'test_nodefs_rw.c'), 'r').read()
    self.do_run(src, 'success', force_c=True, js_engines=[NODE_JS])

  def test_fs_trackingdelegate(self):
    src = path_from_root('tests', 'fs', 'test_trackingdelegate.c')
    out = path_from_root('tests', 'fs', 'test_trackingdelegate.out')
    self.do_run_from_file(src, out)

  def test_fs_writeFile(self):
    if self.emcc_args is None: return self.skip('requires emcc')
    self.emcc_args += ['-s', 'DISABLE_EXCEPTION_CATCHING=1'] # see issue 2334
    src = path_from_root('tests', 'fs', 'test_writeFile.cc')
    out = path_from_root('tests', 'fs', 'test_writeFile.out')
    self.do_run_from_file(src, out)

  def test_fs_emptyPath(self):
    if self.emcc_args is None: return self.skip('requires emcc')
    src = path_from_root('tests', 'fs', 'test_emptyPath.c')
    out = path_from_root('tests', 'fs', 'test_emptyPath.out')
    self.do_run_from_file(src, out)

  def test_fs_append(self):
    if self.emcc_args is None: return self.skip('requires emcc')
    src = open(path_from_root('tests', 'fs', 'test_append.c'), 'r').read()
    self.do_run(src, 'success', force_c=True)

  def test_unistd_access(self):
    self.clear()
    if not self.is_emscripten_abi(): return self.skip('asmjs-unknown-emscripten needed for inline js')
    for fs in ['MEMFS', 'NODEFS']:
      src = open(path_from_root('tests', 'unistd', 'access.c'), 'r').read()
      expected = open(path_from_root('tests', 'unistd', 'access.out'), 'r').read()
      Building.COMPILER_TEST_OPTS += ['-D' + fs]
      self.do_run(src, expected, js_engines=[NODE_JS])

  def test_unistd_curdir(self):
    if not self.is_emscripten_abi(): return self.skip('asmjs-unknown-emscripten needed for inline js')
    src = open(path_from_root('tests', 'unistd', 'curdir.c'), 'r').read()
    expected = open(path_from_root('tests', 'unistd', 'curdir.out'), 'r').read()
    self.do_run(src, expected)

  def test_unistd_close(self):
    src = open(path_from_root('tests', 'unistd', 'close.c'), 'r').read()
    expected = open(path_from_root('tests', 'unistd', 'close.out'), 'r').read()
    self.do_run(src, expected)

  def test_unistd_confstr(self):
    src = open(path_from_root('tests', 'unistd', 'confstr.c'), 'r').read()
    expected = open(path_from_root('tests', 'unistd', 'confstr.out'), 'r').read()
    self.do_run(src, expected, extra_emscripten_args=['-H', 'libc/unistd.h'])

  def test_unistd_ttyname(self):
    if self.run_name.startswith('s_'): return self.skip('musl libc strstr() assumes that C strings can be loaded via i16 and i32 loads.')
    src = open(path_from_root('tests', 'unistd', 'ttyname.c'), 'r').read()
    self.do_run(src, 'success', force_c=True)

  def test_unistd_dup(self):
    src = open(path_from_root('tests', 'unistd', 'dup.c'), 'r').read()
    expected = open(path_from_root('tests', 'unistd', 'dup.out'), 'r').read()
    self.do_run(src, expected)

  def test_unistd_pathconf(self):
    src = open(path_from_root('tests', 'unistd', 'pathconf.c'), 'r').read()
    expected = open(path_from_root('tests', 'unistd', 'pathconf.out'), 'r').read()
    self.do_run(src, expected)

  def test_unistd_truncate(self):
    self.clear()
    if not self.is_emscripten_abi(): return self.skip('asmjs-unknown-emscripten needed for inline js')
    for fs in ['MEMFS', 'NODEFS']:
      src = open(path_from_root('tests', 'unistd', 'truncate.c'), 'r').read()
      expected = open(path_from_root('tests', 'unistd', 'truncate.out'), 'r').read()
      Building.COMPILER_TEST_OPTS += ['-D' + fs]
      self.do_run(src, expected, js_engines=[NODE_JS])

  def test_unistd_swab(self):
    src = open(path_from_root('tests', 'unistd', 'swab.c'), 'r').read()
    expected = open(path_from_root('tests', 'unistd', 'swab.out'), 'r').read()
    self.do_run(src, expected)

  def test_unistd_isatty(self):
    src = open(path_from_root('tests', 'unistd', 'isatty.c'), 'r').read()
    self.do_run(src, 'success', force_c=True)

  def test_unistd_sysconf(self):
    src = open(path_from_root('tests', 'unistd', 'sysconf.c'), 'r').read()
    expected = open(path_from_root('tests', 'unistd', 'sysconf.out'), 'r').read()
    self.do_run(src, expected)

  def test_unistd_login(self):
    src = open(path_from_root('tests', 'unistd', 'login.c'), 'r').read()
    expected = open(path_from_root('tests', 'unistd', 'login.out'), 'r').read()
    self.do_run(src, expected)

  def test_unistd_unlink(self):
    self.clear()
    if self.emcc_args is None: return self.skip('requires emcc')
    if not self.is_emscripten_abi(): return self.skip('asmjs-unknown-emscripten needed for inline js')
    for fs in ['MEMFS', 'NODEFS']:
      src = open(path_from_root('tests', 'unistd', 'unlink.c'), 'r').read()
      Building.COMPILER_TEST_OPTS += ['-D' + fs]
      self.do_run(src, 'success', force_c=True, js_engines=[NODE_JS])

  def test_unistd_links(self):
    self.clear()
    if not self.is_emscripten_abi(): return self.skip('asmjs-unknown-emscripten needed for inline js')
    for fs in ['MEMFS', 'NODEFS']:
      if WINDOWS and fs == 'NODEFS':
        print >> sys.stderr, 'Skipping NODEFS part of this test for test_unistd_links on Windows, since it would require administrative privileges.'
        # Also, other detected discrepancies if you do end up running this test on NODEFS:
        # test expects /, but Windows gives \ as path slashes.
        # Calling readlink() on a non-link gives error 22 EINVAL on Unix, but simply error 0 OK on Windows.
        continue
      src = open(path_from_root('tests', 'unistd', 'links.c'), 'r').read()
      expected = open(path_from_root('tests', 'unistd', 'links.out'), 'r').read()
      Building.COMPILER_TEST_OPTS += ['-D' + fs]
      self.do_run(src, expected, js_engines=[NODE_JS])

  def test_unistd_sleep(self):
    src = open(path_from_root('tests', 'unistd', 'sleep.c'), 'r').read()
    expected = open(path_from_root('tests', 'unistd', 'sleep.out'), 'r').read()
    self.do_run(src, expected)

  def test_unistd_io(self):
    self.clear()
    if not self.is_emscripten_abi(): return self.skip('asmjs-unknown-emscripten needed for inline js')
    if self.run_name == 'o2': return self.skip('non-asm optimized builds can fail with inline js')
    if self.emcc_args is None: return self.skip('requires emcc')
    for fs in ['MEMFS', 'NODEFS']:
      src = open(path_from_root('tests', 'unistd', 'io.c'), 'r').read()
      expected = open(path_from_root('tests', 'unistd', 'io.out'), 'r').read()
      Building.COMPILER_TEST_OPTS += ['-D' + fs]
      self.do_run(src, expected, js_engines=[NODE_JS])

  def test_unistd_misc(self):
    if self.emcc_args is None: return self.skip('requires emcc')
    if not self.is_emscripten_abi(): return self.skip('asmjs-unknown-emscripten needed for inline js')
    for fs in ['MEMFS', 'NODEFS']:
      src = open(path_from_root('tests', 'unistd', 'misc.c'), 'r').read()
      expected = open(path_from_root('tests', 'unistd', 'misc.out'), 'r').read()
      Building.COMPILER_TEST_OPTS += ['-D' + fs]
      self.do_run(src, expected, js_engines=[NODE_JS])

  def test_posixtime(self):
    test_path = path_from_root('tests', 'core', 'test_posixtime')
    src, output = (test_path + s for s in ('.c', '.out'))
    self.banned_js_engines = [V8_ENGINE] # v8 lacks monotonic time
    self.do_run_from_file(src, output)

    if V8_ENGINE in JS_ENGINES:
      self.banned_js_engines = filter(lambda engine: engine != V8_ENGINE, JS_ENGINES)
      self.do_run_from_file(src, test_path + '_no_monotonic.out')
    else:
      print '(no v8, skipping no-monotonic case)'

  def test_uname(self):
    test_path = path_from_root('tests', 'core', 'test_uname')
    src, output = (test_path + s for s in ('.in', '.out'))
    self.do_run_from_file(src, output)

  def test_env(self):
    src = open(path_from_root('tests', 'env', 'src.c'), 'r').read()
    expected = open(path_from_root('tests', 'env', 'output.txt'), 'r').read()
    self.do_run(src, [
      expected.replace('{{{ THIS_PROGRAM }}}', os.path.join(self.get_dir(), 'src.cpp.o.js').replace('\\', '/')), # node, can find itself properly
      expected.replace('{{{ THIS_PROGRAM }}}', './this.program') # spidermonkey, v8
    ])

  def test_environ(self):
    if os.environ.get('EMCC_FAST_COMPILER') == '0': return self.skip('needs fastcomp')
    src = open(path_from_root('tests', 'env', 'src-mini.c'), 'r').read()
    expected = open(path_from_root('tests', 'env', 'output-mini.txt'), 'r').read()
    self.do_run(src, [
      expected.replace('{{{ THIS_PROGRAM }}}', os.path.join(self.get_dir(), 'src.cpp.o.js').replace('\\', '/')), # node, can find itself properly
      expected.replace('{{{ THIS_PROGRAM }}}', './this.program') # spidermonkey, v8
    ])

  def test_systypes(self):
    src = open(path_from_root('tests', 'systypes', 'src.c'), 'r').read()
    expected = open(path_from_root('tests', 'systypes', 'output.txt'), 'r').read()
    self.do_run(src, expected)

  def test_getloadavg(self):
    test_path = path_from_root('tests', 'core', 'test_getloadavg')
    src, output = (test_path + s for s in ('.in', '.out'))

    self.do_run_from_file(src, output)

  def test_nl_types(self):
    test_path = path_from_root('tests', 'core', 'test_nl_types')
    src, output = (test_path + s for s in ('.in', '.out'))

    self.do_run_from_file(src, output)

  def test_799(self):
    src = open(path_from_root('tests', '799.cpp'), 'r').read()
    self.do_run(src, '''Set PORT family: 0, port: 3979
Get PORT family: 0
PORT: 3979
''')

  def test_ctype(self):
    # The bit fiddling done by the macros using __ctype_b_loc requires this.
    Settings.CORRECT_SIGNS = 1
    src = open(path_from_root('tests', 'ctype', 'src.c'), 'r').read()
    expected = open(path_from_root('tests', 'ctype', 'output.txt'), 'r').read()
    self.do_run(src, expected)

  def test_strcasecmp(self):
    test_path = path_from_root('tests', 'core', 'test_strcasecmp')
    src, output = (test_path + s for s in ('.in', '.out'))

    self.do_run_from_file(src, output)

  def test_atomic(self):
    test_path = path_from_root('tests', 'core', 'test_atomic')
    src, output = (test_path + s for s in ('.in', '.out'))
    self.do_run_from_file(src, output)

  def test_atomic_cxx(self):
    if self.emcc_args is None: return self.skip('needs emcc')
    if os.environ.get('EMCC_FAST_COMPILER') == '0': return self.skip('needs fastcomp')
    test_path = path_from_root('tests', 'core', 'test_atomic_cxx')
    src, output = (test_path + s for s in ('.cpp', '.txt'))
    Building.COMPILER_TEST_OPTS += ['-std=c++11']
    self.do_run_from_file(src, output)

  def test_phiundef(self):
    test_path = path_from_root('tests', 'core', 'test_phiundef')
    src, output = (test_path + s for s in ('.in', '.out'))

    self.do_run_from_file(src, output)

  def test_netinet_in(self):
    src = open(path_from_root('tests', 'netinet', 'in.cpp'), 'r').read()
    expected = open(path_from_root('tests', 'netinet', 'in.out'), 'r').read()
    self.do_run(src, expected)

  # libc++ tests

  def test_iostream(self):
    if Settings.QUANTUM_SIZE == 1: return self.skip("we don't support libcxx in q1")
    if self.emcc_args is None: return self.skip('needs ta2 and emcc')

    src = '''
      #include <iostream>

      int main()
      {
        std::cout << "hello world" << std::endl << 77 << "." << std::endl;
        return 0;
      }
    '''

    # FIXME: should not have so many newlines in output here
    self.do_run(src, 'hello world\n77.\n')

  def test_stdvec(self):
    if self.emcc_args is None: return self.skip('requires emcc')

    test_path = path_from_root('tests', 'core', 'test_stdvec')
    src, output = (test_path + s for s in ('.in', '.out'))

    self.do_run_from_file(src, output)

  def test_random_device(self):
    if self.emcc_args is None: return self.skip('requires emcc')
    Building.COMPILER_TEST_OPTS += ['-std=c++11']

    test_path = path_from_root('tests', 'core', 'test_random_device')
    src, output = (test_path + s for s in ('.cpp', '.txt'))

    self.do_run_from_file(src, output)

  def test_reinterpreted_ptrs(self):
    if self.emcc_args is None: return self.skip('needs emcc and libc')

    test_path = path_from_root('tests', 'core', 'test_reinterpreted_ptrs')
    src, output = (test_path + s for s in ('.in', '.out'))

    self.do_run_from_file(src, output)

  def test_jansson(self):
      return self.skip('currently broken')

      if Settings.USE_TYPED_ARRAYS != 2: return self.skip('requires ta2')
      if Settings.SAFE_HEAP: return self.skip('jansson is not safe-heap safe')

      src = '''
        #include <jansson.h>
        #include <stdio.h>
        #include <string.h>

        int main()
        {
          const char* jsonString = "{\\"key\\": \\"value\\",\\"array\\": [\\"array_item1\\",\\"array_item2\\",\\"array_item3\\"],\\"dict\\":{\\"number\\": 3,\\"float\\": 2.2}}";

          json_error_t error;
          json_t *root = json_loadb(jsonString, strlen(jsonString), 0, &error);

          if(!root) {
            printf("Node `root` is `null`.");
            return 0;
          }

          if(!json_is_object(root)) {
            printf("Node `root` is no object.");
            return 0;
          }

          printf("%s\\n", json_string_value(json_object_get(root, "key")));

          json_t *array = json_object_get(root, "array");
          if(!array) {
            printf("Node `array` is `null`.");
            return 0;
          }

          if(!json_is_array(array)) {
            printf("Node `array` is no array.");
            return 0;
          }

          for(size_t i=0; i<json_array_size(array); ++i)
          {
            json_t *arrayNode = json_array_get(array, i);
            if(!root || !json_is_string(arrayNode))
              return 0;
            printf("%s\\n", json_string_value(arrayNode));
          }

          json_t *dict = json_object_get(root, "dict");
          if(!dict || !json_is_object(dict))
            return 0;

          json_t *numberNode = json_object_get(dict, "number");
          json_t *floatNode = json_object_get(dict, "float");

          if(!numberNode || !json_is_number(numberNode) ||
             !floatNode || !json_is_real(floatNode))
            return 0;

          printf("%i\\n", json_integer_value(numberNode));
          printf("%.2f\\n", json_number_value(numberNode));
          printf("%.2f\\n", json_real_value(floatNode));

          json_t *invalidNode = json_object_get(dict, "invalidNode");
          if(invalidNode)
            return 0;

          printf("%i\\n", json_number_value(invalidNode));

          json_decref(root);

          if(!json_is_object(root))
            printf("jansson!\\n");

          return 0;
        }
      '''
      self.do_run(src, 'value\narray_item1\narray_item2\narray_item3\n3\n3.00\n2.20\nJansson: Node with ID `0` not found. Context has `10` nodes.\n0\nJansson: No JSON context.\njansson!')

  def test_js_libraries(self):
    if self.emcc_args == None: return self.skip('needs emcc')

    open(os.path.join(self.get_dir(), 'main.cpp'), 'w').write('''
      #include <stdio.h>
      extern "C" {
        extern void printey();
        extern int calcey(int x, int y);
      }
      int main() {
        printey();
        printf("*%d*\\n", calcey(10, 22));
        return 0;
      }
    ''')
    open(os.path.join(self.get_dir(), 'mylib1.js'), 'w').write('''
      mergeInto(LibraryManager.library, {
        printey: function() {
          Module.print('hello from lib!');
        }
      });
    ''')
    open(os.path.join(self.get_dir(), 'mylib2.js'), 'w').write('''
      mergeInto(LibraryManager.library, {
        calcey: function(x, y) {
          return x + y;
        }
      });
    ''')

    self.emcc_args += ['--js-library', os.path.join(self.get_dir(), 'mylib1.js'), '--js-library', os.path.join(self.get_dir(), 'mylib2.js')]
    self.do_run(open(os.path.join(self.get_dir(), 'main.cpp'), 'r').read(), 'hello from lib!\n*32*\n')

  def test_constglobalunion(self):
    if self.emcc_args is None: return self.skip('needs emcc')
    self.emcc_args += ['-s', 'EXPORT_ALL=1']

    self.do_run(r'''
#include <stdio.h>

struct one_const {
  long a;
};

struct two_consts {
  long a;
  long b;
};

union some_consts {
  struct one_const one;
  struct two_consts two;
};

union some_consts my_consts = {{
  1
}};

struct one_const addr_of_my_consts = {
  (long)(&my_consts)
};

int main(void) {
  printf("%li\n", !!addr_of_my_consts.a);
  return 0;
}
    ''', '1')

  ### 'Medium' tests

  def test_fannkuch(self):
    if Settings.USE_TYPED_ARRAYS != 2: return self.skip('musl libc needs ta2')
    try:
      if self.run_name == 'slow2' or self.run_name == 'slow2asm':
        old_target = os.environ.get('EMCC_LLVM_TARGET') or ''
        os.environ['EMCC_LLVM_TARGET'] = "asmjs-unknown-emscripten" # testing for asm-emscripten target on non-fastcomp
      results = [ (1,0), (2,1), (3,2), (4,4), (5,7), (6,10), (7, 16), (8,22) ]
      for i, j in results:
        src = open(path_from_root('tests', 'fannkuch.cpp'), 'r').read()
        self.do_run(src, 'Pfannkuchen(%d) = %d.' % (i,j), [str(i)], no_build=i>1)
    finally:
      if self.run_name == 'slow2' or self.run_name == 'slow2asm':
        if old_target:
          os.environ['EMCC_LLVM_TARGET'] = old_target
        else:
          del os.environ['EMCC_LLVM_TARGET']

  def test_raytrace(self):
      if self.emcc_args is None: return self.skip('requires emcc')
      if Settings.USE_TYPED_ARRAYS == 2: return self.skip('Relies on double value rounding, extremely sensitive')

      src = open(path_from_root('tests', 'raytrace.cpp'), 'r').read().replace('double', 'float')
      output = open(path_from_root('tests', 'raytrace.ppm'), 'r').read()
      self.do_run(src, output, ['3', '16'])#, build_ll_hook=self.do_autodebug)

  def test_fasta(self):
      if self.emcc_args is None: return self.skip('requires emcc')
      results = [ (1,'''GG*ctt**tgagc*'''), (20,'''GGCCGGGCGCGGTGGCTCACGCCTGTAATCCCAGCACTTT*cttBtatcatatgctaKggNcataaaSatgtaaaDcDRtBggDtctttataattcBgtcg**tacgtgtagcctagtgtttgtgttgcgttatagtctatttgtggacacagtatggtcaaa**tgacgtcttttgatctgacggcgttaacaaagatactctg*'''),
(50,'''GGCCGGGCGCGGTGGCTCACGCCTGTAATCCCAGCACTTTGGGAGGCCGAGGCGGGCGGA*TCACCTGAGGTCAGGAGTTCGAGACCAGCCTGGCCAACAT*cttBtatcatatgctaKggNcataaaSatgtaaaDcDRtBggDtctttataattcBgtcg**tactDtDagcctatttSVHtHttKtgtHMaSattgWaHKHttttagacatWatgtRgaaa**NtactMcSMtYtcMgRtacttctWBacgaa**agatactctgggcaacacacatacttctctcatgttgtttcttcggacctttcataacct**ttcctggcacatggttagctgcacatcacaggattgtaagggtctagtggttcagtgagc**ggaatatcattcgtcggtggtgttaatctatctcggtgtagcttataaatgcatccgtaa**gaatattatgtttatttgtcggtacgttcatggtagtggtgtcgccgatttagacgtaaa**ggcatgtatg*''') ]
      for precision in [0, 1, 2]:
        Settings.PRECISE_F32 = precision
        for t in ['float', 'double']:
          if self.is_emterpreter() and precision > 0: continue
          print precision, t
          src = open(path_from_root('tests', 'fasta.cpp'), 'r').read().replace('double', t)
          for i, j in results:
            self.do_run(src, j, [str(i)], lambda x, err: x.replace('\n', '*'), no_build=i>1)
          shutil.copyfile('src.cpp.o.js', '%d_%s.js' % (precision, t))

  def test_whets(self):
    if not Settings.ASM_JS: return self.skip('mainly a test for asm validation here')
    self.do_run(open(path_from_root('tests', 'whets.cpp')).read(), 'Single Precision C Whetstone Benchmark')

  def test_dlmalloc(self):
    if self.emcc_args is None: self.emcc_args = [] # dlmalloc auto-inclusion is only done if we use emcc

    self.banned_js_engines = [NODE_JS] # slower, and fail on 64-bit
    Settings.CORRECT_SIGNS = 1
    Settings.TOTAL_MEMORY = 128*1024*1024 # needed with typed arrays

    src = open(path_from_root('system', 'lib', 'dlmalloc.c'), 'r').read() + '\n\n\n' + open(path_from_root('tests', 'dlmalloc_test.c'), 'r').read()
    self.do_run(src, '*1,0*', ['200', '1'])
    self.do_run(src, '*400,0*', ['400', '400'], no_build=True)

    # Linked version
    src = open(path_from_root('tests', 'dlmalloc_test.c'), 'r').read()
    self.do_run(src, '*1,0*', ['200', '1'], extra_emscripten_args=['-m'])
    self.do_run(src, '*400,0*', ['400', '400'], extra_emscripten_args=['-m'], no_build=True)

    if self.emcc_args == []: # TODO: do this in other passes too, passing their opts into emcc
      # emcc should build in dlmalloc automatically, and do all the sign correction etc. for it

      try_delete(os.path.join(self.get_dir(), 'src.cpp.o.js'))
      output = Popen([PYTHON, EMCC, path_from_root('tests', 'dlmalloc_test.c'), '-s', 'TOTAL_MEMORY=' + str(128*1024*1024),
                      '-o', os.path.join(self.get_dir(), 'src.cpp.o.js')], stdout=PIPE, stderr=self.stderr_redirect).communicate()

      self.do_run('x', '*1,0*', ['200', '1'], no_build=True)
      self.do_run('x', '*400,0*', ['400', '400'], no_build=True)

      # The same for new and all its variants
      src = open(path_from_root('tests', 'new.cpp')).read()
      for new, delete in [
        ('malloc(100)', 'free'),
        ('new char[100]', 'delete[]'),
        ('new Structy', 'delete'),
        ('new int', 'delete'),
        ('new Structy[10]', 'delete[]'),
      ]:
        self.do_run(src.replace('{{{ NEW }}}', new).replace('{{{ DELETE }}}', delete), '*1,0*')

  def test_dlmalloc_partial(self):
    if self.emcc_args is None: return self.skip('only emcc will link in dlmalloc')
    # present part of the symbols of dlmalloc, not all
    src = open(path_from_root('tests', 'new.cpp')).read().replace('{{{ NEW }}}', 'new int').replace('{{{ DELETE }}}', 'delete') + '''
void *
operator new(size_t size)
{
printf("new %d!\\n", size);
return malloc(size);
}
'''
    self.do_run(src, 'new 4!\n*1,0*')

  def test_dlmalloc_partial_2(self):
    if self.emcc_args is None or 'SAFE_HEAP' in str(self.emcc_args) or 'CHECK_HEAP_ALIGN' in str(self.emcc_args): return self.skip('only emcc will link in dlmalloc, and we do unsafe stuff')
    # present part of the symbols of dlmalloc, not all. malloc is harder to link than new which is weak.

    test_path = path_from_root('tests', 'core', 'test_dlmalloc_partial_2')
    src, output = (test_path + s for s in ('.in', '.out'))

    self.do_run_from_file(src, output)

  def test_libcxx(self):
    if self.emcc_args is None: return self.skip('requires emcc')
    self.do_run(open(path_from_root('tests', 'hashtest.cpp')).read(),
                 'june -> 30\nPrevious (in alphabetical order) is july\nNext (in alphabetical order) is march')

    self.do_run('''
      #include <set>
      #include <stdio.h>
      int main() {
        std::set<int> *fetchOriginatorNums = new std::set<int>();
        fetchOriginatorNums->insert(171);
        printf("hello world\\n");
        return 0;
      }
      ''', 'hello world');

  def test_typeid(self):
    test_path = path_from_root('tests', 'core', 'test_typeid')
    src, output = (test_path + s for s in ('.in', '.out'))

    self.do_run_from_file(src, output)

  def test_static_variable(self):
    if self.emcc_args is None: Settings.SAFE_HEAP = 0 # LLVM mixes i64 and i8 in the guard check

    test_path = path_from_root('tests', 'core', 'test_static_variable')
    src, output = (test_path + s for s in ('.in', '.out'))

    self.do_run_from_file(src, output)

  def test_fakestat(self):
    test_path = path_from_root('tests', 'core', 'test_fakestat')
    src, output = (test_path + s for s in ('.in', '.out'))

    self.do_run_from_file(src, output)

  def test_mmap(self):
    if self.emcc_args is None: return self.skip('requires emcc')

    Settings.TOTAL_MEMORY = 128*1024*1024

    test_path = path_from_root('tests', 'core', 'test_mmap')
    src, output = (test_path + s for s in ('.in', '.out'))

    self.do_run_from_file(src, output)
    self.do_run_from_file(src, output, force_c=True)

  def test_mmap_file(self):
    if self.emcc_args is None: return self.skip('requires emcc')
    for extra_args in [[], ['--no-heap-copy']]:
      self.emcc_args += ['--embed-file', 'data.dat'] + extra_args

      open(self.in_dir('data.dat'), 'w').write('data from the file ' + ('.' * 9000))

      src = open(path_from_root('tests', 'mmap_file.c')).read()
      self.do_run(src, '*\ndata from the file .\nfrom the file ......\n*\n')

  def test_cubescript(self):
    if self.emcc_args is None: return self.skip('requires emcc')
    if self.run_name == 'o2':
      self.emcc_args += ['--closure', '1'] # Use closure here for some additional coverage

    Building.COMPILER_TEST_OPTS = filter(lambda x: x != '-g', Building.COMPILER_TEST_OPTS) # remove -g, so we have one test without it by default
    if self.emcc_args is None: Settings.SAFE_HEAP = 0 # Has some actual loads of unwritten-to places, in the C++ code...

    # Overflows happen in hash loop
    Settings.CORRECT_OVERFLOWS = 1
    Settings.CHECK_OVERFLOWS = 0

    if Settings.USE_TYPED_ARRAYS == 2:
      Settings.CORRECT_SIGNS = 1

    self.do_run(path_from_root('tests', 'cubescript'), '*\nTemp is 33\n9\n5\nhello, everyone\n*', main_file='command.cpp')

    assert 'asm1' in test_modes
    if self.run_name == 'asm1':
      print 'verifing postsets'
      generated = open('src.cpp.o.js').read()
      generated = re.sub(r'\n+[ \n]*\n+', '\n', generated)
      main = generated[generated.find('function runPostSets'):]
      main = main[:main.find('\n}')]
      assert main.count('\n') <= 7, ('must not emit too many postSets: %d' % main.count('\n')) + ' : ' + main

  def test_simd(self):
<<<<<<< HEAD
    if self.is_emterpreter(): return self.skip('todo')
=======
    if os.environ.get('EMCC_FAST_COMPILER') == '0': return self.skip('needs fastcomp')
>>>>>>> f070262e
    if Settings.USE_TYPED_ARRAYS != 2: return self.skip('needs ta2')
    if Settings.ASM_JS: Settings.ASM_JS = 2 # does not validate
    Settings.PRECISE_F32 = 1 # SIMD currently requires Math.fround

    test_path = path_from_root('tests', 'core', 'test_simd')
    src, output = (test_path + s for s in ('.in', '.out'))

    self.do_run_from_file(src, output)

  def test_simd2(self):
    if os.environ.get('EMCC_FAST_COMPILER') == '0': return self.skip('needs fastcomp')
    if Settings.ASM_JS: Settings.ASM_JS = 2 # does not validate
    Settings.PRECISE_F32 = 1 # SIMD currently requires Math.fround

    test_path = path_from_root('tests', 'core', 'test_simd2')
    src, output = (test_path + s for s in ('.in', '.out'))

    self.do_run_from_file(src, output)

  def test_simd3(self):
    return self.skip('FIXME: this appears to be broken')

    if Settings.USE_TYPED_ARRAYS != 2: return self.skip('needs ta2')
    if Settings.ASM_JS: Settings.ASM_JS = 2 # does not validate
    Settings.PRECISE_F32 = 1 # SIMD currently requires Math.fround

    test_path = path_from_root('tests', 'core', 'test_simd3')
    src, output = (test_path + s for s in ('.in', '.out'))

    self.do_run_from_file(src, output)

  def test_simd4(self):
    # test_simd4 is to test phi node handling of SIMD path
<<<<<<< HEAD
    if self.is_emterpreter(): return self.skip('todo')
=======
    if os.environ.get('EMCC_FAST_COMPILER') == '0': return self.skip('needs fastcomp')
>>>>>>> f070262e
    if Settings.ASM_JS: Settings.ASM_JS = 2 # does not validate
    Settings.PRECISE_F32 = 1 # SIMD currently requires Math.fround

    test_path = path_from_root('tests', 'core', 'test_simd4')
    src, output = (test_path + s for s in ('.in', '.out'))

    self.do_run_from_file(src, output)

  def test_simd5(self):
    # test_simd5 is to test shufflevector of SIMD path
    if os.environ.get('EMCC_FAST_COMPILER') == '0': return self.skip('needs fastcomp')
    if Settings.ASM_JS: Settings.ASM_JS = 2 # does not validate
    Settings.PRECISE_F32 = 1 # SIMD currently requires Math.fround

    test_path = path_from_root('tests', 'core', 'test_simd5')
    src, output = (test_path + s for s in ('.in', '.out'))

    self.do_run_from_file(src, output)

  def test_simd6(self):
    # test_simd6 is to test x86 min and max intrinsics on NaN and -0.0
    if Settings.ASM_JS: Settings.ASM_JS = 2 # does not validate
    Settings.PRECISE_F32 = 1 # SIMD currently requires Math.fround
    if os.environ.get('EMCC_FAST_COMPILER') == '0': return self.skip('needs fastcomp')

    test_path = path_from_root('tests', 'core', 'test_simd6')
    src, output = (test_path + s for s in ('.in', '.out'))

    self.do_run_from_file(src, output)

  def test_simd7(self):
    # test_simd7 is to test negative zero handling.
    if Settings.ASM_JS: Settings.ASM_JS = 2 # does not validate
    if os.environ.get('EMCC_FAST_COMPILER') == '0': return self.skip('needs fastcomp')

    test_path = path_from_root('tests', 'core', 'test_simd7')
    src, output = (test_path + s for s in ('.in', '.out'))

    self.do_run_from_file(src, output)

  def test_simd_dyncall(self):
    if Settings.ASM_JS: Settings.ASM_JS = 2 # does not validate
    Settings.PRECISE_F32 = 1 # SIMD currently requires Math.fround
    if os.environ.get('EMCC_FAST_COMPILER') == '0': return self.skip('needs fastcomp')

    test_path = path_from_root('tests', 'core', 'test_simd_dyncall')
    src, output = (test_path + s for s in ('.cpp', '.txt'))
    self.do_run_from_file(src, output)

  def test_gcc_unmangler(self):
    if os.environ.get('EMCC_FAST_COMPILER') == '0': Settings.NAMED_GLOBALS = 1 # test coverage for this; fastcomp never names globals

    Building.COMPILER_TEST_OPTS += ['-I' + path_from_root('third_party'), '-Wno-warn-absolute-paths']

    self.do_run(open(path_from_root('third_party', 'gcc_demangler.c')).read(), '*d_demangle(char const*, int, unsigned int*)*', args=['_ZL10d_demanglePKciPj'])

  def test_lua(self):
    if self.emcc_args is None: return self.skip('requires emcc')
    if Settings.QUANTUM_SIZE == 1: return self.skip('TODO: make this work')

    if self.emcc_args: self.emcc_args = ['-g1'] + self.emcc_args

    total_memory = Settings.TOTAL_MEMORY

    for aggro in ([0, 1] if Settings.ASM_JS and '-O2' in self.emcc_args else [0]):
      for masking in ([0, 1] if Settings.ASM_JS and '-O2' in self.emcc_args and os.environ.get('EMCC_FAST_COMPILER') != '0' else [0]):
        Settings.AGGRESSIVE_VARIABLE_ELIMINATION = aggro
        Settings.POINTER_MASKING = masking
        Settings.TOTAL_MEMORY = total_memory
        if masking:
          total = 2
          while 2*total <= total_memory:
            total *= 2
          Settings.TOTAL_MEMORY = total
        print aggro, masking
        self.do_run('',
                    'hello lua world!\n17\n1\n2\n3\n4\n7',
                    args=['-e', '''print("hello lua world!");print(17);for x = 1,4 do print(x) end;print(10-3)'''],
                    libraries=self.get_library('lua', [os.path.join('src', 'lua'), os.path.join('src', 'liblua.a')], make=['make', 'generic'], configure=None),
                    includes=[path_from_root('tests', 'lua')],
                    output_nicerizer=lambda string, err: (string + err).replace('\n\n', '\n').replace('\n\n', '\n'))

  def get_freetype(self):
    Settings.DEAD_FUNCTIONS += ['_inflateEnd', '_inflate', '_inflateReset', '_inflateInit2_']

    return self.get_library('freetype',
                            os.path.join('objs', '.libs', 'libfreetype.a'))

  def test_freetype(self):
    if self.emcc_args is None: return self.skip('requires emcc')
    if Settings.QUANTUM_SIZE == 1: return self.skip('TODO: Figure out and try to fix')

    assert 'asm2g' in test_modes
    if self.run_name == 'asm2g':
      Settings.ALIASING_FUNCTION_POINTERS = 1 - Settings.ALIASING_FUNCTION_POINTERS # flip for some more coverage here

    if Settings.CORRECT_SIGNS == 0: Settings.CORRECT_SIGNS = 1 # Not sure why, but needed

    post = '''
def process(filename):
  import tools.shared as shared
  # Embed the font into the document
  src = open(filename, 'r').read().replace(
    '// {{PRE_RUN_ADDITIONS}}',
    "FS.createDataFile('/', 'font.ttf', %s, true, false);" % str(
      map(ord, open(shared.path_from_root('tests', 'freetype', 'LiberationSansBold.ttf'), 'rb').read())
    )
  )
  open(filename, 'w').write(src)
'''

    # Not needed for js, but useful for debugging
    shutil.copyfile(path_from_root('tests', 'freetype', 'LiberationSansBold.ttf'), os.path.join(self.get_dir(), 'font.ttf'))

    # Main
    for outlining in [0, 5000]:
      if outlining and self.is_emterpreter(): continue
      Settings.OUTLINING_LIMIT = outlining
      print >> sys.stderr, 'outlining:', outlining
      self.do_run(open(path_from_root('tests', 'freetype', 'main.c'), 'r').read(),
                   open(path_from_root('tests', 'freetype', 'ref.txt'), 'r').read(),
                   ['font.ttf', 'test!', '150', '120', '25'],
                   libraries=self.get_freetype(),
                   includes=[path_from_root('tests', 'freetype', 'include')],
                   post_build=post)

    # github issue 324
    print '[issue 324]'
    self.do_run(open(path_from_root('tests', 'freetype', 'main_2.c'), 'r').read(),
                 open(path_from_root('tests', 'freetype', 'ref_2.txt'), 'r').read(),
                 ['font.ttf', 'w', '32', '32', '25'],
                 libraries=self.get_freetype(),
                 includes=[path_from_root('tests', 'freetype', 'include')],
                 post_build=post)

    print '[issue 324 case 2]'
    self.do_run(open(path_from_root('tests', 'freetype', 'main_3.c'), 'r').read(),
                 open(path_from_root('tests', 'freetype', 'ref_3.txt'), 'r').read(),
                 ['font.ttf', 'W', '32', '32', '0'],
                 libraries=self.get_freetype(),
                 includes=[path_from_root('tests', 'freetype', 'include')],
                 post_build=post)

    print '[issue 324 case 3]'
    self.do_run('',
                 open(path_from_root('tests', 'freetype', 'ref_4.txt'), 'r').read(),
                 ['font.ttf', 'ea', '40', '32', '0'],
                 no_build=True)

  def test_sqlite(self):
    # gcc -O3 -I/home/alon/Dev/emscripten/tests/sqlite -ldl src.c
    if self.emcc_args is None: return self.skip('Very slow without ta2, and we would also need to include dlmalloc manually without emcc')
    if not self.is_emscripten_abi(): return self.skip('fails on x86 due to a legalization issue on llvm 3.3')
    if Settings.QUANTUM_SIZE == 1: return self.skip('TODO FIXME')
    self.banned_js_engines = [NODE_JS] # OOM in older node
    if '-O' not in str(self.emcc_args):
      self.banned_js_engines += [SPIDERMONKEY_ENGINE] # SM bug 1066759

    Settings.CORRECT_SIGNS = 1
    Settings.CORRECT_OVERFLOWS = 0
    Settings.CORRECT_ROUNDINGS = 0
    if self.emcc_args is None: Settings.SAFE_HEAP = 0 # uses time.h to set random bytes, other stuff
    Settings.DISABLE_EXCEPTION_CATCHING = 1
    Settings.FAST_MEMORY = 4*1024*1024
    Settings.EXPORTED_FUNCTIONS += ['_sqlite3_open', '_sqlite3_close', '_sqlite3_exec', '_sqlite3_free', '_callback'];
    if Settings.ASM_JS == 1 and '-g' in self.emcc_args:
      print "disabling inlining" # without registerize (which -g disables), we generate huge amounts of code
      Settings.INLINING_LIMIT = 50

    #Settings.OUTLINING_LIMIT = 60000

    self.do_run(r'''
                      #define SQLITE_DISABLE_LFS
                      #define LONGDOUBLE_TYPE double
                      #define SQLITE_INT64_TYPE long long int
                      #define SQLITE_THREADSAFE 0
                 ''' + open(path_from_root('tests', 'sqlite', 'sqlite3.c'), 'r').read() +
                       open(path_from_root('tests', 'sqlite', 'benchmark.c'), 'r').read(),
                 open(path_from_root('tests', 'sqlite', 'benchmark.txt'), 'r').read(),
                 includes=[path_from_root('tests', 'sqlite')],
                 force_c=True)

  def test_zlib(self):
    if not Settings.USE_TYPED_ARRAYS == 2: return self.skip('works in general, but cached build will be optimized and fail, so disable this')

    if Settings.ASM_JS:
      self.banned_js_engines = [NODE_JS] # TODO investigate

    if self.emcc_args is not None and '-O2' in self.emcc_args and 'ASM_JS=0' not in self.emcc_args: # without asm, closure minifies Math.imul badly
      self.emcc_args += ['--closure', '1'] # Use closure here for some additional coverage

    assert 'asm2g' in test_modes
    if self.run_name == 'asm2g':
      self.emcc_args += ['-g4'] # more source maps coverage

    Settings.CORRECT_SIGNS = 1

    self.do_run(open(path_from_root('tests', 'zlib', 'example.c'), 'r').read(),
                 open(path_from_root('tests', 'zlib', 'ref.txt'), 'r').read(),
                 libraries=self.get_library('zlib', os.path.join('libz.a'), make_args=['libz.a']),
                 includes=[path_from_root('tests', 'zlib')],
                 force_c=True)

  def test_the_bullet(self): # Called thus so it runs late in the alphabetical cycle... it is long
    if self.emcc_args is None: return self.skip('requires emcc')
    if Building.LLVM_OPTS and self.emcc_args is None: Settings.SAFE_HEAP = 0 # Optimizations make it so we do not have debug info on the line we need to ignore

    Settings.DEAD_FUNCTIONS = ['__ZSt9terminatev']

    # Note: this is also a good test of per-file and per-line changes (since we have multiple files, and correct specific lines)
    if Settings.SAFE_HEAP:
      # Ignore bitfield warnings
      Settings.SAFE_HEAP = 3
      Settings.SAFE_HEAP_LINES = ['btVoronoiSimplexSolver.h:40', 'btVoronoiSimplexSolver.h:41',
                                  'btVoronoiSimplexSolver.h:42', 'btVoronoiSimplexSolver.h:43']

    asserts = Settings.ASSERTIONS

    for use_cmake in [False, True]: # If false, use a configure script to configure Bullet build.
      print 'cmake', use_cmake
      # Windows cannot run configure sh scripts.
      if WINDOWS and not use_cmake:
        continue

      Settings.ASSERTIONS = 2 if use_cmake else asserts # extra testing for ASSERTIONS == 2

      def test():
        self.do_run(open(path_from_root('tests', 'bullet', 'Demos', 'HelloWorld', 'HelloWorld.cpp'), 'r').read(),
                     [open(path_from_root('tests', 'bullet', 'output.txt'), 'r').read(), # different roundings
                      open(path_from_root('tests', 'bullet', 'output2.txt'), 'r').read(),
                      open(path_from_root('tests', 'bullet', 'output3.txt'), 'r').read()],
                     libraries=get_bullet_library(self, use_cmake),
                     includes=[path_from_root('tests', 'bullet', 'src')])
      test()

      assert 'asm2g' in test_modes
      if self.run_name == 'asm2g' and not use_cmake and os.environ.get('EMCC_FAST_COMPILER') == '0':
        # Test forced alignment
        print >> sys.stderr, 'testing FORCE_ALIGNED_MEMORY'
        old = open('src.cpp.o.js').read()
        Settings.FORCE_ALIGNED_MEMORY = 1
        test()
        new = open('src.cpp.o.js').read()
        print len(old), len(new), old.count('tempBigInt'), new.count('tempBigInt')
        assert len(old) > len(new)
        assert old.count('tempBigInt') > new.count('tempBigInt')

  def test_poppler(self):
    if self.emcc_args is None: return self.skip('very slow, we only do this in emcc runs')

    Settings.CORRECT_OVERFLOWS = 1
    Settings.CORRECT_SIGNS = 1
    Settings.NO_EXIT_RUNTIME = 1

    Building.COMPILER_TEST_OPTS += [
      '-I' + path_from_root('tests', 'freetype', 'include'),
      '-I' + path_from_root('tests', 'poppler', 'include'),
      '-Wno-warn-absolute-paths'
    ]

    Settings.INVOKE_RUN = 0 # We append code that does run() ourselves

    # See post(), below
    input_file = open(os.path.join(self.get_dir(), 'paper.pdf.js'), 'w')
    input_file.write(str(map(ord, open(path_from_root('tests', 'poppler', 'paper.pdf'), 'rb').read())))
    input_file.close()

    post = '''
def process(filename):
  # To avoid loading this large file to memory and altering it, we simply append to the end
  src = open(filename, 'a')
  src.write(
    \'\'\'
      FS.createDataFile('/', 'paper.pdf', eval(Module.read('paper.pdf.js')), true, false);
      Module.callMain(Module.arguments);
      Module.print("Data: " + JSON.stringify(MEMFS.getFileDataAsRegularArray(FS.root.contents['filename-1.ppm']).map(function(x) { return unSign(x, 8) })));
    \'\'\'
  )
  src.close()
'''

    #fontconfig = self.get_library('fontconfig', [os.path.join('src', '.libs', 'libfontconfig.a')]) # Used in file, but not needed, mostly

    freetype = self.get_freetype()

    poppler = self.get_library('poppler',
                               [os.path.join('utils', 'pdftoppm.o'),
                                os.path.join('utils', 'parseargs.o'),
                                os.path.join('poppler', '.libs', 'libpoppler.a')],
                               env_init={ 'FONTCONFIG_CFLAGS': ' ', 'FONTCONFIG_LIBS': ' ' },
                               configure_args=['--disable-libjpeg', '--disable-libpng', '--disable-poppler-qt', '--disable-poppler-qt4', '--disable-cms', '--disable-cairo-output', '--disable-abiword-output', '--enable-shared=no'])

    # Combine libraries

    combined = os.path.join(self.get_dir(), 'poppler-combined.bc')
    Building.link(poppler + freetype, combined)

    self.do_ll_run(combined,
                   map(ord, open(path_from_root('tests', 'poppler', 'ref.ppm'), 'r').read()).__str__().replace(' ', ''),
                   args='-scale-to 512 paper.pdf filename'.split(' '),
                   post_build=post)
                   #, build_ll_hook=self.do_autodebug)

  def test_openjpeg(self):
    if self.emcc_args is None: return self.skip('needs libc for getopt')

    Building.COMPILER_TEST_OPTS = filter(lambda x: x != '-g', Building.COMPILER_TEST_OPTS) # remove -g, so we have one test without it by default

    if Settings.USE_TYPED_ARRAYS == 2:
      Settings.CORRECT_SIGNS = 1
    else:
      Settings.CORRECT_SIGNS = 2
      Settings.CORRECT_SIGNS_LINES = ["mqc.c:566", "mqc.c:317"]

    post = '''
def process(filename):
  import tools.shared as shared
  original_j2k = shared.path_from_root('tests', 'openjpeg', 'syntensity_lobby_s.j2k')
  src = open(filename, 'r').read().replace(
    '// {{PRE_RUN_ADDITIONS}}',
    "FS.createDataFile('/', 'image.j2k', %s, true, false);" % shared.line_splitter(str(
      map(ord, open(original_j2k, 'rb').read())
    ))
  ).replace(
    '// {{POST_RUN_ADDITIONS}}',
    "Module.print('Data: ' + JSON.stringify(MEMFS.getFileDataAsRegularArray(FS.analyzePath('image.raw').object)));"
  )
  open(filename, 'w').write(src)
'''

    shutil.copy(path_from_root('tests', 'openjpeg', 'opj_config.h'), self.get_dir())

    lib = self.get_library('openjpeg',
                           [os.path.sep.join('codec/CMakeFiles/j2k_to_image.dir/index.c.o'.split('/')),
                            os.path.sep.join('codec/CMakeFiles/j2k_to_image.dir/convert.c.o'.split('/')),
                            os.path.sep.join('codec/CMakeFiles/j2k_to_image.dir/__/common/color.c.o'.split('/')),
                            os.path.join('bin', 'libopenjpeg.so.1.4.0')],
                           configure=['cmake', '.'],
                           #configure_args=['--enable-tiff=no', '--enable-jp3d=no', '--enable-png=no'],
                           make_args=[]) # no -j 2, since parallel builds can fail

    # We use doubles in JS, so we get slightly different values than native code. So we
    # check our output by comparing the average pixel difference
    def image_compare(output, err):
      # Get the image generated by JS, from the JSON.stringify'd array
      m = re.search('\[[\d, -]*\]', output)
      try:
        js_data = eval(m.group(0))
      except AttributeError:
        print 'Failed to find proper image output in: ' + output
        raise

      js_data = map(lambda x: x if x >= 0 else 256+x, js_data) # Our output may be signed, so unsign it

      # Get the correct output
      true_data = open(path_from_root('tests', 'openjpeg', 'syntensity_lobby_s.raw'), 'rb').read()

      # Compare them
      assert(len(js_data) == len(true_data))
      num = len(js_data)
      diff_total = js_total = true_total = 0
      for i in range(num):
        js_total += js_data[i]
        true_total += ord(true_data[i])
        diff_total += abs(js_data[i] - ord(true_data[i]))
      js_mean = js_total/float(num)
      true_mean = true_total/float(num)
      diff_mean = diff_total/float(num)

      image_mean = 83.265
      #print '[image stats:', js_mean, image_mean, true_mean, diff_mean, num, ']'
      assert abs(js_mean - image_mean) < 0.01
      assert abs(true_mean - image_mean) < 0.01
      assert diff_mean < 0.01

      return output

    self.emcc_args += ['--minify', '0'] # to compare the versions

    Settings.NO_EXIT_RUNTIME = 1

    def do_test():
      self.do_run(open(path_from_root('tests', 'openjpeg', 'codec', 'j2k_to_image.c'), 'r').read(),
                   'Successfully generated', # The real test for valid output is in image_compare
                   '-i image.j2k -o image.raw'.split(' '),
                   libraries=lib,
                   includes=[path_from_root('tests', 'openjpeg', 'libopenjpeg'),
                             path_from_root('tests', 'openjpeg', 'codec'),
                             path_from_root('tests', 'openjpeg', 'common'),
                             os.path.join(self.get_build_dir(), 'openjpeg')],
                   force_c=True,
                   post_build=post,
                   output_nicerizer=image_compare)#, build_ll_hook=self.do_autodebug)

    do_test()

    # some test coverage for EMCC_DEBUG 1 and 2
    if self.emcc_args and '-O2' in self.emcc_args and 'EMCC_DEBUG' not in os.environ and '-g' in self.emcc_args:
      shutil.copyfile('src.c.o.js', 'release.js')
      try:
        os.environ['EMCC_DEBUG'] = '1'
        print '2'
        do_test()
        shutil.copyfile('src.c.o.js', 'debug1.js')
        os.environ['EMCC_DEBUG'] = '2'
        print '3'
        do_test()
        shutil.copyfile('src.c.o.js', 'debug2.js')
      finally:
        del os.environ['EMCC_DEBUG']
      for debug in [1,2]:
        def clean(text):
          text = text.replace('\n\n', '\n').replace('\n\n', '\n').replace('\n\n', '\n').replace('\n\n', '\n').replace('\n\n', '\n').replace('{\n}', '{}')
          return '\n'.join(sorted(text.split('\n')))
        sizes = len(open('release.js').read()), len(open('debug%d.js' % debug).read())
        print >> sys.stderr, debug, 'sizes', sizes
        assert abs(sizes[0] - sizes[1]) < 0.001*sizes[0], sizes # we can't check on identical output, compilation is not 100% deterministic (order of switch elements, etc.), but size should be ~identical
        print >> sys.stderr, 'debug check %d passed too' % debug

      try:
        os.environ['EMCC_FORCE_STDLIBS'] = '1'
        print 'EMCC_FORCE_STDLIBS'
        do_test()
      finally:
        del os.environ['EMCC_FORCE_STDLIBS']
      print >> sys.stderr, 'EMCC_FORCE_STDLIBS ok'

      try_delete(CANONICAL_TEMP_DIR)
    else:
      print >> sys.stderr, 'not doing debug check'

  def test_python(self):
    if self.emcc_args is None: return self.skip('requires emcc')
    if Settings.QUANTUM_SIZE == 1: return self.skip('TODO: make this work')
    if not self.is_emscripten_abi(): return self.skip('fails on not asmjs-unknown-emscripten') # FIXME

    #Settings.EXPORTED_FUNCTIONS += ['_PyRun_SimpleStringFlags'] # for the demo

    if self.is_emscripten_abi():
      bitcode = path_from_root('tests', 'python', 'python.asmjs-unknown-emscripten.bc')
    else:
      bitcode = path_from_root('tests', 'python', 'python.small.bc')

    for lto in [0, 1]:
      if lto == 1: self.emcc_args += ['--llvm-lto', '1']
      print self.emcc_args
      self.do_ll_run(bitcode,
                      'hello python world!\n[0, 2, 4, 6]\n5\n22\n5.470000',
                      args=['-S', '-c' '''print "hello python world!"; print [x*2 for x in range(4)]; t=2; print 10-3-t; print (lambda x: x*2)(11); print '%f' % 5.47'''])

  def test_lifetime(self):
    if self.emcc_args is None: return self.skip('test relies on emcc opts')

    self.do_ll_run(path_from_root('tests', 'lifetime.ll'), 'hello, world!\n')
    if '-O1' in self.emcc_args or '-O2' in self.emcc_args:
      assert 'a18' not in open(os.path.join(self.get_dir(), 'src.cpp.o.js')).read(), 'lifetime stuff and their vars must be culled'

  # Test cases in separate files. Note that these files may contain invalid .ll!
  # They are only valid enough for us to read for test purposes, not for llvm-as
  # to process.
  def test_cases(self):
    if Building.LLVM_OPTS: return self.skip("Our code is not exactly 'normal' llvm assembly")

    emcc_args = self.emcc_args

    # The following tests link to libc, and must be run with EMCC_LEAVE_INPUTS_RAW = 0
    need_no_leave_inputs_raw = ['muli33_ta2', 'philoop_ta2']

    try:
      Settings.CHECK_OVERFLOWS = 0

      for name in glob.glob(path_from_root('tests', 'cases', '*.ll')):
        shortname = name.replace('.ll', '')
        if '' not in shortname: continue
        if os.environ.get('EMCC_FAST_COMPILER') != '0' and os.path.basename(shortname) in [
          'aliasbitcast', 'structparam', 'extendedprecision', 'issue_39', 'phinonexist', 'oob_ta2', 'phiself', 'invokebitcast', # invalid ir
          'structphiparam', 'callwithstructural_ta2', 'callwithstructural64_ta2', 'structinparam', # pnacl limitations in ExpandStructRegs
          '2xi40', # pnacl limitations in ExpandGetElementPtr
          'quoted', # current fastcomp limitations FIXME
          'atomicrmw_unaligned', # TODO XXX
        ]: continue
        if self.is_emterpreter() and os.path.basename(shortname) in ['funcptr']: continue # test writes to memory we store out bytecode! test is invalid

        if os.path.basename(shortname) in need_no_leave_inputs_raw:
          if self.run_name.startswith('s_'):
            print self.skip('case "%s" cannot be run in mode %s, since it would require EMCC_LEAVE_INPUTS_RAW=1' % (shortname, self.run_name))
            continue
          if 'EMCC_LEAVE_INPUTS_RAW' in os.environ: del os.environ['EMCC_LEAVE_INPUTS_RAW']
        else:
          os.environ['EMCC_LEAVE_INPUTS_RAW'] = '1'

        if '_ta2' in shortname and not Settings.USE_TYPED_ARRAYS == 2:
          print self.skip('case "%s" only relevant for ta2' % shortname)
          continue
        if '_noasm' in shortname and Settings.ASM_JS:
          print self.skip('case "%s" not relevant for asm.js' % shortname)
          continue
        if '_eua' in shortname and not self.is_emscripten_abi():
          print self.skip('case "%s" not relevant for not asmjs-unknown-emscripten target' % shortname)
          continue
        if '_fastcomp' in shortname and not os.environ.get('EMCC_FAST_COMPILER') != '0':
          print self.skip('case "%s" not relevant for non-fastcomp' % shortname)
          continue
        self.emcc_args = emcc_args
        if os.path.exists(shortname + '.emcc'):
          if not self.emcc_args: continue
          self.emcc_args = self.emcc_args + json.loads(open(shortname + '.emcc').read())
        print >> sys.stderr, "Testing case '%s'..." % shortname
        output_file = path_from_root('tests', 'cases', shortname + '.txt')
        if Settings.QUANTUM_SIZE == 1:
          q1_output_file = path_from_root('tests', 'cases', shortname + '_q1.txt')
          if os.path.exists(q1_output_file):
            output_file = q1_output_file
        if os.path.exists(output_file):
          output = open(output_file, 'r').read()
        else:
          output = 'hello, world!'
        if output.rstrip() != 'skip':
          self.do_ll_run(path_from_root('tests', 'cases', name), output)
        # Optional source checking, a python script that gets a global generated with the source
        src_checker = path_from_root('tests', 'cases', shortname + '.py')
        if os.path.exists(src_checker):
          generated = open('src.cpp.o.js').read()
          exec(open(src_checker).read())

    finally:
      if 'EMCC_LEAVE_INPUTS_RAW' in os.environ: del os.environ['EMCC_LEAVE_INPUTS_RAW']
      self.emcc_args = emcc_args

  def test_fuzz(self):
    if Settings.USE_TYPED_ARRAYS != 2: return self.skip('needs ta2')

    Building.COMPILER_TEST_OPTS += ['-I' + path_from_root('tests', 'fuzz'), '-Wno-warn-absolute-paths']

    def run_all(x):
      print x
      for name in glob.glob(path_from_root('tests', 'fuzz', '*.c')) + glob.glob(path_from_root('tests', 'fuzz', '*.cpp')):
        #if os.path.basename(name) != '4.c': continue
        if 'newfail' in name: continue
        if os.environ.get('EMCC_FAST_COMPILER') == '0' and os.path.basename(name) in [
          '18.cpp', '15.c', '21.c'
        ]: continue # works only in fastcomp
        if x == 'lto' and self.run_name == 'default' and os.path.basename(name) in [
          '19.c'
        ]: continue # LLVM LTO bug

        print name
        self.do_run(open(path_from_root('tests', 'fuzz', name)).read(),
                    open(path_from_root('tests', 'fuzz', name + '.txt')).read(), force_c=name.endswith('.c'))

    run_all('normal')

    self.emcc_args += ['--llvm-lto', '1']

    run_all('lto')

  # Autodebug the code
  def do_autodebug(self, filename):
    output = Popen([PYTHON, AUTODEBUGGER, filename+'.o.ll', filename+'.o.ll.ll'], stdout=PIPE, stderr=self.stderr_redirect).communicate()[0]
    assert 'Success.' in output, output
    self.prep_ll_run(filename, filename+'.o.ll.ll', force_recompile=True) # rebuild .bc # TODO: use code in do_autodebug_post for this

  # Autodebug the code, after LLVM opts. Will only work once!
  def do_autodebug_post(self, filename):
    if not hasattr(self, 'post'):
      print 'Asking for post re-call'
      self.post = True
      return True
    print 'Autodebugging during post time'
    delattr(self, 'post')
    output = Popen([PYTHON, AUTODEBUGGER, filename+'.o.ll', filename+'.o.ll.ll'], stdout=PIPE, stderr=self.stderr_redirect).communicate()[0]
    assert 'Success.' in output, output
    shutil.copyfile(filename + '.o.ll.ll', filename + '.o.ll')
    Building.llvm_as(filename)
    Building.llvm_dis(filename)

  def test_autodebug(self):
    if Building.LLVM_OPTS: return self.skip('LLVM opts mess us up')
    Building.COMPILER_TEST_OPTS += ['--llvm-opts', '0']

    # Run a test that should work, generating some code
    self.test_structs()

    filename = os.path.join(self.get_dir(), 'src.cpp')
    self.do_autodebug(filename)

    # Compare to each other, and to expected output
    self.do_ll_run(path_from_root('tests', filename+'.o.ll.ll'), '''AD:-1,1''')
    assert open('stdout').read().startswith('AD:-1'), 'We must note when we enter functions'

    # Test using build_ll_hook
    src = '''
        #include <stdio.h>

        char cache[256], *next = cache;

        int main()
        {
          cache[10] = 25;
          next[20] = 51;
          int x = cache[10];
          double y = 11.52;
          printf("*%d,%d,%.2f*\\n", x, cache[20], y);
          return 0;
        }
      '''
    self.do_run(src, '''AD:-1,1''', build_ll_hook=self.do_autodebug)

  def test_corruption(self):
    if Settings.ASM_JS: return self.skip('cannot use corruption checks in asm')
    if Settings.USE_TYPED_ARRAYS != 2: return self.skip('needs ta2 for actual test')

    Settings.CORRUPTION_CHECK = 1

    src = r'''
      #include <stdio.h>
      #include <stdlib.h>
      #include <string.h>
      int main(int argc, char **argv) {
        int size = 1024*argc;
        char *buffer = (char*)malloc(size);
      #if CORRUPT
        memset(buffer, argc, size+15);
      #else
        memset(buffer, argc, size);
      #endif
        for (int x = 0; x < size; x += argc*3) buffer[x] = x/3;
        int ret = 0;
        for (int x = 0; x < size; x++) ret += buffer[x];
        free(buffer);
        printf("All ok, %d\n", ret);
      }
    '''

    for corrupt in [1]:
      self.do_run(src.replace('CORRUPT', str(corrupt)), 'Heap corruption detected!' if corrupt else 'All ok, 4209')

  def test_corruption_2(self):
    if Settings.ASM_JS: return self.skip('cannot use corruption checks in asm')
    if Settings.USE_TYPED_ARRAYS != 2: return self.skip('needs ta2 for actual test')

    Settings.SAFE_HEAP = 1
    Settings.CORRUPTION_CHECK = 1

    # test for free(0), malloc(0), etc.
    test_path = path_from_root('tests', 'core', 'test_corruption_2')
    src, output = (test_path + s for s in ('.in', '.out'))

    self.do_run_from_file(src, output)

  def test_corruption_3(self):
    if Settings.ASM_JS: return self.skip('cannot use corruption checks in asm')
    if Settings.USE_TYPED_ARRAYS != 2: return self.skip('needs ta2 for actual test')

    Settings.CORRUPTION_CHECK = 1

    # realloc
    test_path = path_from_root('tests', 'core', 'test_corruption_3')
    src, output = (test_path + s for s in ('.in', '.out'))

    self.do_run_from_file(src, output)

  ### Integration tests

  def test_ccall(self):
    post = '''
def process(filename):
  src = \'\'\'
    var Module = { 'noInitialRun': true };
    \'\'\' + open(filename, 'r').read() + \'\'\'
    Module.addOnExit(function () {
      Module.print('*');
      var ret;
      ret = Module['ccall']('get_int', 'number'); Module.print([typeof ret, ret]);
      ret = ccall('get_float', 'number'); Module.print([typeof ret, ret.toFixed(2)]);
      ret = ccall('get_string', 'string'); Module.print([typeof ret, ret]);
      ret = ccall('print_int', null, ['number'], [12]); Module.print(typeof ret);
      ret = ccall('print_float', null, ['number'], [14.56]); Module.print(typeof ret);
      ret = ccall('print_string', null, ['string'], ["cheez"]); Module.print(typeof ret);
      ret = ccall('print_string', null, ['array'], [[97, 114, 114, 45, 97, 121, 0]]); Module.print(typeof ret);
      ret = ccall('multi', 'number', ['number', 'number', 'number', 'string'], [2, 1.4, 3, 'more']); Module.print([typeof ret, ret]);
      var p = ccall('malloc', 'pointer', ['number'], [4]);
      setValue(p, 650, 'i32');
      ret = ccall('pointer', 'pointer', ['pointer'], [p]); Module.print([typeof ret, getValue(ret, 'i32')]);
      Module.print('*');
      // part 2: cwrap
      var noThirdParam = Module['cwrap']('get_int', 'number');
      Module.print(noThirdParam());
      var multi = Module['cwrap']('multi', 'number', ['number', 'number', 'number', 'string']);
      Module.print(multi(2, 1.4, 3, 'atr'));
      Module.print(multi(8, 5.4, 4, 'bret'));
      Module.print('*');
      // part 3: avoid stack explosion
      for (var i = 0; i < TOTAL_STACK/60; i++) {
        ccall('multi', 'number', ['number', 'number', 'number', 'string'], [0, 0, 0, '123456789012345678901234567890123456789012345678901234567890']);
      }
      Module.print('stack is ok.');
    });
    Module.callMain();
  \'\'\'
  open(filename, 'w').write(src)
'''

    Settings.EXPORTED_FUNCTIONS += ['_get_int', '_get_float', '_get_string', '_print_int', '_print_float', '_print_string', '_multi', '_pointer', '_malloc']

    test_path = path_from_root('tests', 'core', 'test_ccall')
    src, output = (test_path + s for s in ('.in', '.out'))

    self.do_run_from_file(src, output, post_build=post)

    if self.emcc_args is not None and '-O2' in self.emcc_args:
      print 'with closure'
      self.emcc_args += ['--closure', '1']
      self.do_run_from_file(src, output, post_build=post)

  def test_pgo(self):
    if Settings.ASM_JS: return self.skip('PGO does not work in asm mode')

    def run_all(name, src):
      print name
      def test(expected, args=[], no_build=False):
        self.do_run(src, expected, args=args, no_build=no_build)
        return open(self.in_dir('src.cpp.o.js')).read()

      # Sanity check that it works and the dead function is emitted
      js = test('*9*')
      assert 'function _unused(' in js

      # Run with PGO, see that unused is true to its name
      Settings.PGO = 1
      test("*9*\n-s DEAD_FUNCTIONS='[\"_free\",\"_unused\"]'")
      Settings.PGO = 0

      # Kill off the dead function, still works and it is not emitted
      Settings.DEAD_FUNCTIONS = ['_unused']
      js = test('*9*')
      assert 'function _unused($' not in js # no compiled code
      assert 'function _unused(' in js # lib-generated stub
      Settings.DEAD_FUNCTIONS = []

      # Run the same code with argc that uses the dead function, see abort
      test(('dead function: unused'), args=['a', 'b'], no_build=True)

    # Normal stuff
    run_all('normal', r'''
      #include <stdio.h>
      extern "C" {
      int used(int x) {
        if (x == 0) return -1;
        return used(x/3) + used(x/17) + x%5;
      }
      int unused(int x) {
        if (x == 0) return -1;
        return unused(x/4) + unused(x/23) + x%7;
      }
      }
      int main(int argc, char **argv) {
        printf("*%d*\n", argc == 3 ? unused(argv[0][0] + 1024) : used(argc + 1555));
        return 0;
      }
    ''')

    # Call by function pointer
    run_all('function pointers', r'''
      #include <stdio.h>
      extern "C" {
      int used(int x) {
        if (x == 0) return -1;
        return used(x/3) + used(x/17) + x%5;
      }
      int unused(int x) {
        if (x == 0) return -1;
        return unused(x/4) + unused(x/23) + x%7;
      }
      }
      typedef int (*ii)(int);
      int main(int argc, char **argv) {
        ii pointers[256];
        for (int i = 0; i < 256; i++) {
          pointers[i] = (i == 3) ? unused : used;
        }
        printf("*%d*\n", pointers[argc](argc + 1555));
        return 0;
      }
    ''')

  def test_asm_pgo(self):
    if not Settings.ASM_JS: return self.skip('this is a test for PGO for asm (NB: not *in* asm)')
    if os.environ.get('EMCC_FAST_COMPILER') != '0': return self.skip('todo in fastcomp')

    src = open(path_from_root('tests', 'hello_libcxx.cpp')).read()
    output = 'hello, world!'

    self.do_run(src, output)
    shutil.move(self.in_dir('src.cpp.o.js'), self.in_dir('normal.js'))

    Settings.ASM_JS = 0
    Settings.PGO = 1
    self.do_run(src, output)
    Settings.ASM_JS = 1
    Settings.PGO = 0

    shutil.move(self.in_dir('src.cpp.o.js'), self.in_dir('pgo.js'))
    pgo_output = run_js(self.in_dir('pgo.js')).split('\n')[1]
    open('pgo_data.rsp', 'w').write(pgo_output)

    # with response file

    self.emcc_args += ['@pgo_data.rsp']
    self.do_run(src, output)
    self.emcc_args.pop()
    shutil.move(self.in_dir('src.cpp.o.js'), self.in_dir('pgoed.js'))

    before = len(open('normal.js').read())
    after = len(open('pgoed.js').read())
    assert after < 0.90 * before, [before, after] # expect a size reduction

    # with response in settings element itself

    open('dead_funcs', 'w').write(pgo_output[pgo_output.find('['):-1])
    self.emcc_args += ['-s', 'DEAD_FUNCTIONS=@' + self.in_dir('dead_funcs')]
    self.do_run(src, output)
    self.emcc_args.pop()
    self.emcc_args.pop()
    shutil.move(self.in_dir('src.cpp.o.js'), self.in_dir('pgoed2.js'))
    assert open('pgoed.js').read() == open('pgoed2.js').read()

    # with relative response in settings element itself

    open('dead_funcs', 'w').write(pgo_output[pgo_output.find('['):-1])
    self.emcc_args += ['-s', 'DEAD_FUNCTIONS=@dead_funcs']
    self.do_run(src, output)
    self.emcc_args.pop()
    self.emcc_args.pop()
    shutil.move(self.in_dir('src.cpp.o.js'), self.in_dir('pgoed2.js'))
    assert open('pgoed.js').read() == open('pgoed2.js').read()

  def test_exported_response(self):
    if self.emcc_args is None: return self.skip('requires emcc')

    src = r'''
      #include <stdio.h>
      #include <stdlib.h>
      #include <emscripten.h>

      extern "C" {
        int other_function() { return 5; }
      }

      int main() {
        int x = EM_ASM_INT_V({ return Module._other_function() });
        printf("waka %d!\n", x);
        return 0;
      }
    '''
    open('exps', 'w').write('["_main","_other_function"]')

    self.emcc_args += ['-s', 'EXPORTED_FUNCTIONS=@exps']
    self.do_run(src, '''waka 5!''')
    assert 'other_function' in open('src.cpp.o.js').read()

  def test_add_function(self):
    if self.emcc_args is None: return self.skip('requires emcc')

    Settings.INVOKE_RUN = 0
    Settings.RESERVED_FUNCTION_POINTERS = 1

    src = r'''
      #include <stdio.h>
      #include <stdlib.h>
      #include <emscripten.h>

      int main(int argc, char **argv) {
        int fp = atoi(argv[1]);
        printf("fp: %d\n", fp);
        void (*f)(int) = reinterpret_cast<void (*)(int)>(fp);
        f(7);
        EM_ASM_(Module.Runtime.removeFunction($0), f);
        printf("ok\n");
        return 0;
      }
    '''

    open(os.path.join(self.get_dir(), 'post.js'), 'w').write('''
      var newFuncPtr = Runtime.addFunction(function(num) {
        Module.print('Hello ' + num + ' from JS!');
      });
      Module.callMain([newFuncPtr.toString()]);
    ''')

    expected = '''Hello 7 from JS!\nok\n'''
    self.emcc_args += ['--post-js', 'post.js']
    self.do_run(src, expected)

    if Settings.ASM_JS:
      Settings.RESERVED_FUNCTION_POINTERS = 0
      self.do_run(src, '''Finished up all reserved function pointers. Use a higher value for RESERVED_FUNCTION_POINTERS.''')
      generated = open('src.cpp.o.js').read()
      assert 'jsCall' not in generated
      Settings.RESERVED_FUNCTION_POINTERS = 1

      Settings.ALIASING_FUNCTION_POINTERS = 1 - Settings.ALIASING_FUNCTION_POINTERS # flip the test
      self.do_run(src, expected)

    assert 'asm2' in test_modes
    if self.run_name == 'asm2':
      print 'closure'
      self.banned_js_engines = [NODE_JS] # weird global handling in node
      self.emcc_args += ['--closure', '1']
      self.do_run(src, expected)

  def test_getFuncWrapper_sig_alias(self):
    src = r'''
    #include <stdio.h>
    #include <emscripten.h>

    void func1(int a) {
      printf("func1\n");
    }
    void func2(int a, int b) {
      printf("func2\n");
    }

    int main() {
      EM_ASM_INT({
        Runtime.getFuncWrapper($0, 'vi')(0);
        Runtime.getFuncWrapper($1, 'vii')(0, 0);
      }, func1, func2);
      return 0;
    }
    '''
    self.do_run(src, 'func1\nfunc2\n')

  def test_demangle_stacks(self):
    if Settings.ASM_JS: return self.skip('spidermonkey has stack trace issues')

    test_path = path_from_root('tests', 'core', 'test_demangle_stacks')
    src, output = (test_path + s for s in ('.in', '.out'))

    self.do_run_from_file(src, output)

  def test_tracing(self):
    if self.emcc_args is None: return self.skip('requires emcc')
    Building.COMPILER_TEST_OPTS += ['--tracing']

    test_path = path_from_root('tests', 'core', 'test_tracing')
    src, output = (test_path + s for s in ('.in', '.out'))

    self.do_run_from_file(src, output)

  def test_embind(self):
    if self.emcc_args is None: return self.skip('requires emcc')
    Building.COMPILER_TEST_OPTS += ['--bind']

    src = r'''
      #include<stdio.h>
      #include<emscripten/val.h>

      using namespace emscripten;

      int main() {
        val Math = val::global("Math");

        // two ways to call Math.abs
        printf("abs(-10): %d\n", Math.call<int>("abs", -10));
        printf("abs(-11): %d\n", Math["abs"](-11).as<int>());

        return 0;
      }
    '''
    self.do_run(src, 'abs(-10): 10\nabs(-11): 11');

  def test_embind_2(self):
    if self.emcc_args is None: return self.skip('requires emcc')
    if self.run_name == 'slow2asm': return self.skip('embind/asm.js requires fastcomp')
    Building.COMPILER_TEST_OPTS += ['--bind', '--post-js', 'post.js']
    open('post.js', 'w').write('''
      Module.print('lerp ' + Module.lerp(1, 2, 0.66) + '.');
    ''')
    src = r'''
      #include <stdio.h>
      #include <SDL/SDL.h>
      #include <emscripten/bind.h>
      using namespace emscripten;
      float lerp(float a, float b, float t) {
          return (1 - t) * a + t * b;
      }
      EMSCRIPTEN_BINDINGS(my_module) {
          function("lerp", &lerp);
      }
    '''
    self.do_run(src, 'lerp 1.66');

  def test_scriptaclass(self):
      if self.emcc_args is None: return self.skip('requires emcc')

      Settings.EXPORT_BINDINGS = 1

      header_filename = os.path.join(self.get_dir(), 'header.h')
      header = '''
        struct ScriptMe {
          int value;
          ScriptMe(int val);
          int getVal(); // XXX Sadly, inlining these will result in LLVM not
                        // producing any code for them (when just building
                        // as a library)
          void mulVal(int mul);
        };
      '''
      h = open(header_filename, 'w')
      h.write(header)
      h.close()

      src = '''
        #include "header.h"

        ScriptMe::ScriptMe(int val) : value(val) { }
        int ScriptMe::getVal() { return value; }
        void ScriptMe::mulVal(int mul) { value *= mul; }
      '''

      # Way 1: use demangler and namespacer

      script_src = '''
        var sme = Module._.ScriptMe.__new__(83);          // malloc(sizeof(ScriptMe)), ScriptMe::ScriptMe(sme, 83) / new ScriptMe(83) (at addr sme)
        Module._.ScriptMe.mulVal(sme, 2);                 // ScriptMe::mulVal(sme, 2)       sme.mulVal(2)
        Module.print('*' + Module._.ScriptMe.getVal(sme) + '*');
        _free(sme);
        Module.print('*ok*');
      '''
      post = '''
def process(filename):
  Popen([PYTHON, DEMANGLER, filename], stdout=open(filename + '.tmp', 'w')).communicate()
  Popen([PYTHON, NAMESPACER, filename, filename + '.tmp'], stdout=open(filename + '.tmp2', 'w')).communicate()
  src = open(filename, 'r').read().replace(
    '// {{MODULE_ADDITIONS}',
    'Module["_"] = ' + open(filename + '.tmp2', 'r').read().replace('var ModuleNames = ', '').rstrip() + ';\n\n' + script_src + '\n\n' +
      '// {{MODULE_ADDITIONS}'
  )
  open(filename, 'w').write(src)
'''
      # XXX disable due to possible v8 bug -- self.do_run(src, '*166*\n*ok*', post_build=post)

      if self.emcc_args is not None and '-O2' in self.emcc_args and 'ASM_JS=0' not in self.emcc_args: # without asm, closure minifies Math.imul badly
        self.emcc_args += ['--closure', '1'] # Use closure here, to test we export things right

      # Way 2: use CppHeaderParser

      header = '''
        #include <stdio.h>

        class Parent {
        protected:
          int value;
        public:
          Parent(int val);
          Parent(Parent *p, Parent *q); // overload constructor
          int getVal() { return value; }; // inline should work just fine here, unlike Way 1 before
          void mulVal(int mul);
        };

        class Child1 : public Parent {
        public:
          Child1() : Parent(7) { printf("Child1:%d\\n", value); };
          Child1(int val) : Parent(val*2) { value -= 1; printf("Child1:%d\\n", value); };
          int getValSqr() { return value*value; }
          int getValSqr(int more) { return value*value*more; }
          int getValTimes(int times=1) { return value*times; }
        };

        class Child2 : public Parent {
        public:
          Child2() : Parent(9) { printf("Child2:%d\\n", value); };
          int getValCube() { return value*value*value; }
          static void printStatic() { printf("*static*\\n"); }

          virtual void virtualFunc() { printf("*virtualf*\\n"); }
          virtual void virtualFunc2() { printf("*virtualf2*\\n"); }
          static void runVirtualFunc(Child2 *self) { self->virtualFunc(); };
        private:
          void doSomethingSecret() { printf("security breached!\\n"); }; // we should not be able to do this
        };
      '''
      open(header_filename, 'w').write(header)

      basename = os.path.join(self.get_dir(), 'bindingtest')
      output = Popen([PYTHON, BINDINGS_GENERATOR, basename, header_filename], stdout=PIPE, stderr=self.stderr_redirect).communicate()[0]
      #print output
      assert 'Traceback' not in output, 'Failure in binding generation: ' + output

      src = '''
        #include "header.h"

        Parent::Parent(int val) : value(val) { printf("Parent:%d\\n", val); }
        Parent::Parent(Parent *p, Parent *q) : value(p->value + q->value) { printf("Parent:%d\\n", value); }
        void Parent::mulVal(int mul) { value *= mul; }

        #include "bindingtest.cpp"
      '''

      post2 = '''
def process(filename):
  src = open(filename, 'a')
  src.write(open('bindingtest.js').read() + '\\n\\n')
  src.close()
'''

      def post3(filename):
        script_src_2 = '''
          var sme = new Module.Parent(42);
          sme.mulVal(2);
          Module.print('*')
          Module.print(sme.getVal());

          Module.print('c1');

          var c1 = new Module.Child1();
          Module.print(c1.getVal());
          c1.mulVal(2);
          Module.print(c1.getVal());
          Module.print(c1.getValSqr());
          Module.print(c1.getValSqr(3));
          Module.print(c1.getValTimes()); // default argument should be 1
          Module.print(c1.getValTimes(2));

          Module.print('c1 v2');

          c1 = new Module.Child1(8); // now with a parameter, we should handle the overloading automatically and properly and use constructor #2
          Module.print(c1.getVal());
          c1.mulVal(2);
          Module.print(c1.getVal());
          Module.print(c1.getValSqr());
          Module.print(c1.getValSqr(3));

          Module.print('c2')

          var c2 = new Module.Child2();
          Module.print(c2.getVal());
          c2.mulVal(2);
          Module.print(c2.getVal());
          Module.print(c2.getValCube());
          var succeeded;
          try {
            succeeded = 0;
            Module.print(c2.doSomethingSecret()); // should fail since private
            succeeded = 1;
          } catch(e) {}
          Module.print(succeeded);
          try {
            succeeded = 0;
            Module.print(c2.getValSqr()); // function from the other class
            succeeded = 1;
          } catch(e) {}
          Module.print(succeeded);
          try {
            succeeded = 0;
            c2.getValCube(); // sanity
            succeeded = 1;
          } catch(e) {}
          Module.print(succeeded);

          Module.Child2.prototype.printStatic(); // static calls go through the prototype

          // virtual function
          c2.virtualFunc();
          Module.Child2.prototype.runVirtualFunc(c2);
          c2.virtualFunc2();

          // extend the class from JS
          var c3 = new Module.Child2;
          Module.customizeVTable(c3, [{
            original: Module.Child2.prototype.virtualFunc,
            replacement: function() {
              Module.print('*js virtualf replacement*');
            }
          }, {
            original: Module.Child2.prototype.virtualFunc2,
            replacement: function() {
              Module.print('*js virtualf2 replacement*');
            }
          }]);
          c3.virtualFunc();
          Module.Child2.prototype.runVirtualFunc(c3);
          c3.virtualFunc2();

          c2.virtualFunc(); // original should remain the same
          Module.Child2.prototype.runVirtualFunc(c2);
          c2.virtualFunc2();
          Module.print('*ok*');
        '''
        code = open(filename).read()
        src = open(filename, 'w')
        src.write('var Module = {};\n') # name Module
        src.write(code)
        src.write(script_src_2 + '\n')
        src.close()

      Settings.RESERVED_FUNCTION_POINTERS = 20

      self.do_run(src, '''*
84
c1
Parent:7
Child1:7
7
14
196
588
14
28
c1 v2
Parent:16
Child1:15
15
30
900
2700
c2
Parent:9
Child2:9
9
18
5832
0
0
1
*static*
*virtualf*
*virtualf*
*virtualf2*''' + ('''
Parent:9
Child2:9
*js virtualf replacement*
*js virtualf replacement*
*js virtualf2 replacement*
*virtualf*
*virtualf*
*virtualf2*''') + '''
*ok*
''', post_build=(post2, post3))

  def test_scriptaclass_2(self):
      if self.emcc_args is None: return self.skip('requires emcc')

      Settings.EXPORT_BINDINGS = 1

      header_filename = os.path.join(self.get_dir(), 'header.h')
      header = '''
        #include <stdio.h>
        #include <string.h>

        class StringUser {
          char *s;
          int i;
        public:
          StringUser(char *string, int integer) : s(strdup(string)), i(integer) {}
          void Print(int anotherInteger, char *anotherString) {
            printf("|%s|%d|%s|%d|\\n", s, i, anotherString, anotherInteger);
          }
          void CallOther(StringUser *fr) { fr->Print(i, s); }
        };
      '''
      open(header_filename, 'w').write(header)

      basename = os.path.join(self.get_dir(), 'bindingtest')
      output = Popen([PYTHON, BINDINGS_GENERATOR, basename, header_filename], stdout=PIPE, stderr=self.stderr_redirect).communicate()[0]
      #print output
      assert 'Traceback' not in output, 'Failure in binding generation: ' + output

      src = '''
        #include "header.h"

        #include "bindingtest.cpp"
      '''

      post = '''
def process(filename):
  src = open(filename, 'a')
  src.write(open('bindingtest.js').read() + '\\n\\n')
  src.write(\'\'\'
          var user = new Module.StringUser("hello", 43);
          user.Print(41, "world");
            \'\'\')
  src.close()
'''
      self.do_run(src, '|hello|43|world|41|', post_build=post)

  def test_webidl(self):
    if self.emcc_args is None: return self.skip('requires emcc')

    if self.run_name == 'asm2': self.emcc_args += ['--closure', '1', '-g1'] # extra testing

    output = Popen([PYTHON, path_from_root('tools', 'webidl_binder.py'),
                            path_from_root('tests', 'webidl', 'test.idl'),
                            'glue']).communicate()[0]
    assert os.path.exists('glue.cpp')
    assert os.path.exists('glue.js')

    # Export things on "TheModule". This matches the typical use pattern of the bound library
    # being used as Box2D.* or Ammo.*, and we cannot rely on "Module" being always present (closure may remove it).
    open('export.js', 'w').write('''this['TheModule'] = Module;\n''')
    self.emcc_args += ['--post-js', 'glue.js', '--post-js', 'export.js']
    shutil.copyfile(path_from_root('tests', 'webidl', 'test.h'), self.in_dir('test.h'))
    shutil.copyfile(path_from_root('tests', 'webidl', 'test.cpp'), self.in_dir('test.cpp'))
    src = open('test.cpp').read()
    def post(filename):
      src = open(filename, 'a')
      src.write('\n\n')
      src.write('var TheModule = this.TheModule;\n')
      src.write('\n\n')
      src.write(open(path_from_root('tests', 'webidl', 'post.js')).read())
      src.write('\n\n')
      src.close()
    self.do_run(src, open(path_from_root('tests', 'webidl', 'output.txt')).read(), post_build=(None, post))

  def test_typeinfo(self):
    if os.environ.get('EMCC_FAST_COMPILER') != '0': return self.skip('fastcomp does not support RUNTIME_TYPE_INFO')

    if self.emcc_args is not None and self.emcc_args != []: return self.skip('full LLVM opts optimize out all the code that uses the type')

    Settings.RUNTIME_TYPE_INFO = 1
    Settings.NO_EXIT_RUNTIME = 1
    Settings.ASSERTIONS = 0
    if Settings.QUANTUM_SIZE != 4: return self.skip('We assume normal sizes in the output here')

    src = '''
      #include<stdio.h>
      struct UserStruct {
        int x;
        char y;
        short z;
      };
      struct Encloser {
        short x;
        UserStruct us;
        int y;
      };
      int main() {
        Encloser e;
        e.us.y = 5;
        printf("*ok:%d*\\n", e.us.y);
        return 0;
      }
    '''

    post = '''
def process(filename):
  src = open(filename, 'r').read().replace(
    '// {{POST_RUN_ADDITIONS}}',
    \'\'\'
      if (Runtime.typeInfo) {
        Module.print('|' + Runtime.typeInfo.UserStruct.fields + '|' + Runtime.typeInfo.UserStruct.flatIndexes + '|');
        var t = Runtime.generateStructInfo(['x', { us: ['x', 'y', 'z'] }, 'y'], 'Encloser')
        Module.print('|' + [t.x, t.us.x, t.us.y, t.us.z, t.y] + '|');
        Module.print('|' + JSON.stringify(Runtime.generateStructInfo(['x', 'y', 'z'], 'UserStruct')) + '|');
      } else {
        Module.print('No type info.');
      }
    \'\'\'
  )
  open(filename, 'w').write(src)
'''

    self.do_run(src,
                '*ok:5*\n|i32,i8,i16|0,4,6|\n|0,4,8,10,12|\n|{"__size__":8,"x":0,"y":4,"z":6}|',
                post_build=post)

    # Make sure that without the setting, we don't spam the .js with the type info
    Settings.RUNTIME_TYPE_INFO = 0
    self.do_run(src, 'No type info.', post_build=post)

  ### Tests for tools

  def test_safe_heap(self):
    if not Settings.SAFE_HEAP: return self.skip('We need SAFE_HEAP to test SAFE_HEAP')
    if Settings.USE_TYPED_ARRAYS == 2: return self.skip('It is ok to violate the load-store assumption with TA2')
    if Building.LLVM_OPTS: return self.skip('LLVM can optimize away the intermediate |x|')

    src = '''
      #include<stdio.h>
      #include<stdlib.h>
      int main() { int *x = (int*)malloc(sizeof(int));
        *x = 20;
        float *y = (float*)x;
        printf("%f\\n", *y);
        printf("*ok*\\n");
        return 0;
      }
    '''

    try:
      self.do_run(src, '*nothingatall*', assert_returncode=None)
    except Exception, e:
      # This test *should* fail, by throwing this exception
      assert 'Assertion failed: Load-store consistency assumption failure!' in str(e), str(e)

    # And we should not fail if we disable checking on that line

    Settings.SAFE_HEAP = 3
    Settings.SAFE_HEAP_LINES = ["src.cpp:7"]

    self.do_run(src, '*ok*')

    # But if we disable the wrong lines, we still fail

    Settings.SAFE_HEAP_LINES = ["src.cpp:99"]

    try:
      self.do_run(src, '*nothingatall*', assert_returncode=None)
    except Exception, e:
      # This test *should* fail, by throwing this exception
      assert 'Assertion failed: Load-store consistency assumption failure!' in str(e), str(e)

    # And reverse the checks with = 2

    Settings.SAFE_HEAP = 2
    Settings.SAFE_HEAP_LINES = ["src.cpp:99"]

    self.do_run(src, '*ok*')

    Settings.SAFE_HEAP = 1

    # Linking multiple files should work too

    module = '''
      #include<stdio.h>
      #include<stdlib.h>
      void callFunc() { int *x = (int*)malloc(sizeof(int));
        *x = 20;
        float *y = (float*)x;
        printf("%f\\n", *y);
      }
    '''
    module_name = os.path.join(self.get_dir(), 'module.cpp')
    open(module_name, 'w').write(module)

    main = '''
      #include<stdio.h>
      #include<stdlib.h>
      extern void callFunc();
      int main() { callFunc();
        int *x = (int*)malloc(sizeof(int));
        *x = 20;
        float *y = (float*)x;
        printf("%f\\n", *y);
        printf("*ok*\\n");
        return 0;
      }
    '''
    main_name = os.path.join(self.get_dir(), 'main.cpp')
    open(main_name, 'w').write(main)

    Building.emcc(module_name, ['-g'])
    Building.emcc(main_name, ['-g'])
    all_name = os.path.join(self.get_dir(), 'all.bc')
    Building.link([module_name + '.o', main_name + '.o'], all_name)

    try:
      self.do_ll_run(all_name, '*nothingatall*', assert_returncode=None)
    except Exception, e:
      # This test *should* fail, by throwing this exception
      assert 'Assertion failed: Load-store consistency assumption failure!' in str(e), str(e)

    # And we should not fail if we disable checking on those lines

    Settings.SAFE_HEAP = 3
    Settings.SAFE_HEAP_LINES = ["module.cpp:7", "main.cpp:9"]

    self.do_ll_run(all_name, '*ok*')

    # But we will fail if we do not disable exactly what we need to - any mistake leads to error

    for lines in [["module.cpp:22", "main.cpp:9"], ["module.cpp:7", "main.cpp:29"], ["module.cpp:127", "main.cpp:449"], ["module.cpp:7"], ["main.cpp:9"]]:
      Settings.SAFE_HEAP_LINES = lines
      try:
        self.do_ll_run(all_name, '*nothingatall*', assert_returncode=None)
      except Exception, e:
        # This test *should* fail, by throwing this exception
        assert 'Assertion failed: Load-store consistency assumption failure!' in str(e), str(e)

  def test_source_map(self):
    if self.is_emterpreter(): return self.skip('todo')
    if Settings.USE_TYPED_ARRAYS != 2: return self.skip("doesn't pass without typed arrays")
    if NODE_JS not in JS_ENGINES: return self.skip('sourcemapper requires Node to run')
    if '-g' not in Building.COMPILER_TEST_OPTS: Building.COMPILER_TEST_OPTS.append('-g')

    src = '''
      #include <stdio.h>
      #include <assert.h>

      __attribute__((noinline)) int foo() {
        printf("hi"); // line 6
        return 1; // line 7
      }

      int main() {
        printf("%d", foo()); // line 11
        return 0; // line 12
      }
    '''

    dirname = self.get_dir()
    src_filename = os.path.join(dirname, 'src.cpp')
    out_filename = os.path.join(dirname, 'a.out.js')
    no_maps_filename = os.path.join(dirname, 'no-maps.out.js')

    with open(src_filename, 'w') as f: f.write(src)
    assert '-g4' not in Building.COMPILER_TEST_OPTS
    Building.emcc(src_filename, Settings.serialize() + self.emcc_args +
        Building.COMPILER_TEST_OPTS, out_filename)
    # the file name may find its way into the generated code, so make sure we
    # can do an apples-to-apples comparison by compiling with the same file name
    shutil.move(out_filename, no_maps_filename)
    with open(no_maps_filename) as f: no_maps_file = f.read()
    no_maps_file = re.sub(' *//[@#].*$', '', no_maps_file, flags=re.MULTILINE)
    Building.COMPILER_TEST_OPTS.append('-g4')

    def build_and_check():
      import json
      Building.emcc(src_filename, Settings.serialize() + self.emcc_args +
          Building.COMPILER_TEST_OPTS, out_filename, stderr=PIPE)
      with open(out_filename) as f: out_file = f.read()
      # after removing the @line and @sourceMappingURL comments, the build
      # result should be identical to the non-source-mapped debug version.
      # this is worth checking because the parser AST swaps strings for token
      # objects when generating source maps, so we want to make sure the
      # optimizer can deal with both types.
      out_file = re.sub(' *//[@#].*$', '', out_file, flags=re.MULTILINE)
      def clean(code):
        code = re.sub(';', ';\n', code) # put statements each on a new line
        code = re.sub(r'\n+[ \n]*\n+', '\n', code)
        code = re.sub(' L\d+ ?:', '', code) # ignore labels; they can change in each compile
        code = code.replace('{\n}', '{}')
        lines = code.split('\n')
        lines = filter(lambda line: ': do {' not in line and ' break L' not in line, lines) # ignore labels; they can change in each compile
        return '\n'.join(sorted(lines))
      self.assertIdentical(clean(no_maps_file), clean(out_file))
      map_filename = out_filename + '.map'
      data = json.load(open(map_filename, 'r'))
      self.assertPathsIdentical(out_filename, data['file'])
      self.assertPathsIdentical(src_filename, data['sources'][0])
      self.assertTextDataIdentical(src, data['sourcesContent'][0])
      mappings = json.loads(jsrun.run_js(
        path_from_root('tools', 'source-maps', 'sourcemap2json.js'),
        tools.shared.NODE_JS, [map_filename]))
      seen_lines = set()
      for m in mappings:
        self.assertPathsIdentical(src_filename, m['source'])
        seen_lines.add(m['originalLine'])
      # ensure that all the 'meaningful' lines in the original code get mapped
      assert seen_lines.issuperset([6, 7, 11, 12])

    # EMCC_DEBUG=2 causes lots of intermediate files to be written, and so
    # serves as a stress test for source maps because it needs to correlate
    # line numbers across all those files.
    old_emcc_debug = os.environ.get('EMCC_DEBUG', None)
    os.environ.pop('EMCC_DEBUG', None)
    try:
      build_and_check()
      os.environ['EMCC_DEBUG'] = '2'
      build_and_check()
    finally:
      if old_emcc_debug is not None:
        os.environ['EMCC_DEBUG'] = old_emcc_debug
      else:
        os.environ.pop('EMCC_DEBUG', None)

  def test_exception_source_map(self):
    if self.is_emterpreter(): return self.skip('todo')
    if Settings.USE_TYPED_ARRAYS != 2: return self.skip("doesn't pass without typed arrays")
    if '-g4' not in Building.COMPILER_TEST_OPTS: Building.COMPILER_TEST_OPTS.append('-g4')
    if NODE_JS not in JS_ENGINES: return self.skip('sourcemapper requires Node to run')

    src = '''
      #include <stdio.h>

      __attribute__((noinline)) void foo(int i) {
          if (i < 10) throw i; // line 5
      }

      #include <iostream>
      #include <string>

      int main() {
        std::string x = "ok"; // add libc++ stuff to make this big, test for #2410
        int i;
        scanf("%d", &i);
        foo(i);
        std::cout << x << std::endl;
        return 0;
      }
    '''

    def post(filename):
      import json
      map_filename = filename + '.map'
      mappings = json.loads(jsrun.run_js(
        path_from_root('tools', 'source-maps', 'sourcemap2json.js'),
        tools.shared.NODE_JS, [map_filename]))
      with open(filename) as f: lines = f.readlines()
      for m in mappings:
        if m['originalLine'] == 5 and '__cxa_throw' in lines[m['generatedLine']-1]: # -1 to fix 0-start vs 1-start
          return
      assert False, 'Must label throw statements with line numbers'

    dirname = self.get_dir()
    self.build(src, dirname, os.path.join(dirname, 'src.cpp'), post_build=(None, post))

  def test_emscripten_log(self):
    if self.is_emterpreter(): return self.skip('todo')
    if Settings.ASM_JS:
      # XXX Does not work in SpiderMonkey since callstacks cannot be captured when running in asm.js, see https://bugzilla.mozilla.org/show_bug.cgi?id=947996
      self.banned_js_engines = [SPIDERMONKEY_ENGINE] 
    if self.emcc_args is None: return self.skip('This test needs libc.')
    if '-g' not in Building.COMPILER_TEST_OPTS: Building.COMPILER_TEST_OPTS.append('-g')
    self.do_run('#define RUN_FROM_JS_SHELL\n' + open(path_from_root('tests', 'emscripten_log', 'emscripten_log.cpp')).read(), "Success!")

  def test_linespecific(self):
    if Settings.ASM_JS: return self.skip('asm always has corrections on')

    if '-g' not in Building.COMPILER_TEST_OPTS: Building.COMPILER_TEST_OPTS.append('-g')
    if self.emcc_args:
      self.emcc_args += ['--llvm-opts', '0'] # llvm full opts make the expected failures here not happen
      Building.COMPILER_TEST_OPTS += ['--llvm-opts', '0']

    Settings.CHECK_SIGNS = 0
    Settings.CHECK_OVERFLOWS = 0

    # Signs

    src = '''
      #include <stdio.h>
      #include <assert.h>

      int main()
      {
        int varey = 100;
        unsigned int MAXEY = -1;
        printf("*%d*\\n", varey >= MAXEY); // 100 >= -1? not in unsigned!
      }
    '''

    Settings.CORRECT_SIGNS = 0
    self.do_run(src, '*1*') # This is a fail - we expect 0

    Settings.CORRECT_SIGNS = 1
    self.do_run(src, '*0*') # Now it will work properly

    ## And now let's fix just that one line
    #Settings.CORRECT_SIGNS = 2
    #Settings.CORRECT_SIGNS_LINES = ["src.cpp:9"]
    #self.do_run(src, '*0*')

    # Fixing the wrong line should not work
    Settings.CORRECT_SIGNS = 2
    Settings.CORRECT_SIGNS_LINES = ["src.cpp:3"]
    self.do_run(src, '*1*')

    # And reverse the checks with = 2
    Settings.CORRECT_SIGNS = 3
    Settings.CORRECT_SIGNS_LINES = ["src.cpp:3"]
    self.do_run(src, '*0*')
    Settings.CORRECT_SIGNS = 3
    Settings.CORRECT_SIGNS_LINES = ["src.cpp:9"]
    self.do_run(src, '*1*')

    Settings.CORRECT_SIGNS = 0

    # Overflows

    src = '''
      #include<stdio.h>
      int main() {
        int t = 77;
        for (int i = 0; i < 30; i++) {
          t = t + t + t + t + t + 1;
        }
        printf("*%d,%d*\\n", t, t & 127);
        return 0;
      }
    '''

    correct = '*186854335,63*'
    Settings.CORRECT_OVERFLOWS = 0
    try:
      self.do_run(src, correct)
      raise Exception('UNEXPECTED-PASS')
    except Exception, e:
      assert 'UNEXPECTED' not in str(e), str(e)
      assert 'Expected to find' in str(e), str(e)

    Settings.CORRECT_OVERFLOWS = 1
    self.do_run(src, correct) # Now it will work properly

    # And now let's fix just that one line
    Settings.CORRECT_OVERFLOWS = 2
    Settings.CORRECT_OVERFLOWS_LINES = ["src.cpp:6"]
    self.do_run(src, correct)

    # Fixing the wrong line should not work
    Settings.CORRECT_OVERFLOWS = 2
    Settings.CORRECT_OVERFLOWS_LINES = ["src.cpp:3"]
    try:
      self.do_run(src, correct)
      raise Exception('UNEXPECTED-PASS')
    except Exception, e:
      assert 'UNEXPECTED' not in str(e), str(e)
      assert 'Expected to find' in str(e), str(e)

    # And reverse the checks with = 2
    Settings.CORRECT_OVERFLOWS = 3
    Settings.CORRECT_OVERFLOWS_LINES = ["src.cpp:3"]
    self.do_run(src, correct)
    Settings.CORRECT_OVERFLOWS = 3
    Settings.CORRECT_OVERFLOWS_LINES = ["src.cpp:6"]
    try:
      self.do_run(src, correct)
      raise Exception('UNEXPECTED-PASS')
    except Exception, e:
      assert 'UNEXPECTED' not in str(e), str(e)
      assert 'Expected to find' in str(e), str(e)

    Settings.CORRECT_OVERFLOWS = 0

    # Roundings

    src = '''
      #include <stdio.h>
      #include <assert.h>

      int main()
      {
        TYPE x = -5;
        printf("*%d*", x/2);
        x = 5;
        printf("*%d*", x/2);

        float y = -5.33;
        x = y;
        printf("*%d*", x);
        y = 5.33;
        x = y;
        printf("*%d*", x);

        printf("\\n");
      }
    '''

    if Settings.USE_TYPED_ARRAYS != 2: # the errors here are very specific to non-i64 mode 1
      Settings.CORRECT_ROUNDINGS = 0
      self.do_run(src.replace('TYPE', 'long long'), '*-3**2**-6**5*') # JS floor operations, always to the negative. This is an undetected error here!
      self.do_run(src.replace('TYPE', 'int'), '*-2**2**-5**5*') # We get these right, since they are 32-bit and we can shortcut using the |0 trick
      self.do_run(src.replace('TYPE', 'unsigned int'), '*-2**2**-6**5*')

    Settings.CORRECT_ROUNDINGS = 1
    Settings.CORRECT_SIGNS = 1 # To be correct here, we need sign corrections as well
    self.do_run(src.replace('TYPE', 'long long'), '*-2**2**-5**5*') # Correct
    self.do_run(src.replace('TYPE', 'int'), '*-2**2**-5**5*') # Correct
    self.do_run(src.replace('TYPE', 'unsigned int'), '*2147483645**2**-5**5*') # Correct
    Settings.CORRECT_SIGNS = 0

    if Settings.USE_TYPED_ARRAYS != 2: # the errors here are very specific to non-i64 mode 1
      Settings.CORRECT_ROUNDINGS = 2
      Settings.CORRECT_ROUNDINGS_LINES = ["src.cpp:13"] # Fix just the last mistake
      self.do_run(src.replace('TYPE', 'long long'), '*-3**2**-5**5*')
      self.do_run(src.replace('TYPE', 'int'), '*-2**2**-5**5*') # Here we are lucky and also get the first one right
      self.do_run(src.replace('TYPE', 'unsigned int'), '*-2**2**-5**5*')

    # And reverse the check with = 2
    if Settings.USE_TYPED_ARRAYS != 2: # the errors here are very specific to non-i64 mode 1
      Settings.CORRECT_ROUNDINGS = 3
      Settings.CORRECT_ROUNDINGS_LINES = ["src.cpp:999"]
      self.do_run(src.replace('TYPE', 'long long'), '*-2**2**-5**5*')
      self.do_run(src.replace('TYPE', 'int'), '*-2**2**-5**5*')
      Settings.CORRECT_SIGNS = 1 # To be correct here, we need sign corrections as well
      self.do_run(src.replace('TYPE', 'unsigned int'), '*2147483645**2**-5**5*')
      Settings.CORRECT_SIGNS = 0

  def test_float_literals(self):
    self.do_run_from_file(path_from_root('tests', 'test_float_literals.cpp'), path_from_root('tests', 'test_float_literals.out'))

  def test_exit_status(self):
    if self.emcc_args is None: return self.skip('need emcc')
    src = r'''
      #include <stdio.h>
      #include <stdlib.h>
      static void cleanup() {
        printf("cleanup\n");
      }

      int main() {
        atexit(cleanup); // this atexit should still be called
        printf("hello, world!\n");
        exit(118); // Unusual exit status to make sure it's working!
      }
    '''
    open('post.js', 'w').write('''
      Module.addOnExit(function () {
        Module.print('I see exit status: ' + EXITSTATUS);
      });
      Module.callMain();
    ''')
    self.emcc_args += ['-s', 'INVOKE_RUN=0', '--post-js', 'post.js']
    self.do_run(src, 'hello, world!\ncleanup\nI see exit status: 118')

  def test_gc(self):
    if self.emcc_args == None: return self.skip('needs ta2')
    if Settings.ASM_JS: return self.skip('asm cannot support generic function table')

    Settings.GC_SUPPORT = 1

    test_path = path_from_root('tests', 'core', 'test_gc')
    src, output = (test_path + s for s in ('.in', '.out'))

    self.do_run_from_file(src, output)

  def test_minmax(self):
    if self.emcc_args == None: return self.skip('needs emcc')
    if os.environ.get('EMCC_FAST_COMPILER') == '0': return self.skip('this test will not pass in the old compiler')
    self.do_run(open(path_from_root('tests', 'test_minmax.c')).read(), 'NAN != NAN\nSuccess!')

  def test_locale(self):
    if self.emcc_args is None: return self.skip('needs emcc')
    self.do_run_from_file(path_from_root('tests', 'test_locale.c'), path_from_root('tests', 'test_locale.out'))

  def test_64bit_return_value(self):
    # This test checks that the most significant 32 bits of a 64 bit long are correctly made available
    # to native JavaScript applications that wish to interact with compiled code returning 64 bit longs.
    # The MS 32 bits should be available in Runtime.getTempRet0() even when compiled with -O2 --closure 1
    # Run with ./runner.py test_64bit_return_value

    # Compile test.c and wrap it in a native JavaScript binding so we can call our compiled function from JS.
    Popen([PYTHON, EMCC, path_from_root('tests', 'return64bit', 'test.c'), '--pre-js', path_from_root('tests', 'return64bit', 'testbindstart.js'), '--pre-js', path_from_root('tests', 'return64bit', 'testbind.js'), '--post-js', path_from_root('tests', 'return64bit', 'testbindend.js'), '-s', 'EXPORTED_FUNCTIONS=["_test"]', '-o', 'test.js', '-O2', '--closure', '1'], stdout=PIPE, stderr=PIPE).communicate()

    # Simple test program to load the test.js binding library and call the binding to the
    # C function returning the 64 bit long.
    open(os.path.join(self.get_dir(), 'testrun.js'), 'w').write('''
      var test = require("./test.js");
      test.runtest();
    ''')

    # Run the test and confirm the output is as expected.
    if NODE_JS in JS_ENGINES:
      out = run_js('testrun.js', engine=NODE_JS, full_output=True)
      assert "low = 5678" in out
      assert "high = 1234" in out

  def test_asyncify(self):
    if not Settings.ASM_JS: return self.skip('asyncify requires asm.js')
    if os.environ.get('EMCC_FAST_COMPILER') == '0': return self.skip('asyncify requires fastcomp')
    if self.is_emterpreter(): return self.skip('todo')

    self.banned_js_engines = [SPIDERMONKEY_ENGINE, V8_ENGINE] # needs setTimeout which only node has

    src = r'''
#include <stdio.h>
#include <emscripten.h>
void f(void *p) {
  *(int*)p = 99;
  printf("!");
}
int main() {
  int i = 0;
  printf("Hello");
  emscripten_async_call(f, &i, 1);
  printf("World");
  emscripten_sleep(100);
  printf("%d\n", i);
}
'''
    Settings.ASYNCIFY = 1;
    self.do_run(src, 'HelloWorld!99');

  def test_coroutine(self):
    if not Settings.ASM_JS: return self.skip('asyncify requires asm.js')
    if os.environ.get('EMCC_FAST_COMPILER') == '0': return self.skip('asyncify requires fastcomp')
    if self.is_emterpreter(): return self.skip('todo')

    src = r'''
#include <stdio.h>
#include <emscripten.h>
void fib(void * arg) {
    int * p = (int*)arg;
    int cur = 1;
    int next = 1;
    for(int i = 0; i < 9; ++i) {
        *p = cur;
        emscripten_yield();
        int next2 = cur + next;
        cur = next;
        next = next2;
    }
}
void f(void * arg) {
    int * p = (int*)arg;
    *p = 0;
    emscripten_yield();
    fib(arg); // emscripten_yield in fib() can `pass through` f() back to main(), and then we can assume inside fib()
}
void g(void * arg) {
    int * p = (int*)arg;
    for(int i = 0; i < 10; ++i) {
        *p = 100+i;
        emscripten_yield();
    }
}
int main(int argc, char **argv) {
    int i;
    emscripten_coroutine co = emscripten_coroutine_create(f, (void*)&i, 0);
    emscripten_coroutine co2 = emscripten_coroutine_create(g, (void*)&i, 0);
    printf("*");
    while(emscripten_coroutine_next(co)) {
        printf("%d-", i);
        emscripten_coroutine_next(co2);
        printf("%d-", i);
    }
    printf("*");
    return 0;
}
'''
    Settings.ASYNCIFY = 1;
    self.do_run(src, '*0-100-1-101-1-102-2-103-3-104-5-105-8-106-13-107-21-108-34-109-*');

  def test_cxx_self_assign(self):
    # See https://github.com/kripken/emscripten/pull/2688 and http://llvm.org/bugs/show_bug.cgi?id=18735
    open('src.cpp', 'w').write(r'''
      #include <map>
      #include <stdio.h>

      int main() {
        std::map<int, int> m;
        m[0] = 1;
        m = m;
        // size should still be one after self assignment
        if (m.size() == 1) {
          printf("ok.\n");
        }
      }
      ''')
    Popen([PYTHON, EMCC, 'src.cpp']).communicate()
    self.assertContained('ok.', run_js('a.out.js', args=['C']))

# Generate tests for everything
def make_run(fullname, name=-1, compiler=-1, embetter=0, quantum_size=0,
    typed_arrays=0, emcc_args=None, env=None):

  if env is None: env = {}

  TT = type(fullname, (T,), dict(run_name = fullname, env = env))

  def tearDown(self):
    super(TT, self).tearDown()

    for k, v in self.env.iteritems():
      del os.environ[k]

    # clear global changes to Building
    Building.COMPILER_TEST_OPTS = []
    Building.COMPILER = CLANG
    Building.LLVM_OPTS = 0

  TT.tearDown = tearDown

  def setUp(self):
    super(TT, self).setUp()
    for k, v in self.env.iteritems():
      assert k not in os.environ, k + ' should not be in environment'
      os.environ[k] = v

    global checked_sanity
    if not checked_sanity:
      print '(checking sanity from test runner)' # do this after we set env stuff
      check_sanity(force=True)
      checked_sanity = True

    Building.COMPILER_TEST_OPTS = ['-g']
    os.chdir(self.get_dir()) # Ensure the directory exists and go there
    Building.COMPILER = compiler

    assert emcc_args is not None
    self.emcc_args = emcc_args[:]
    Settings.load(self.emcc_args)
    Building.LLVM_OPTS = 0
    if '-O2' in self.emcc_args or '-O3' in self.emcc_args:
      Building.COMPILER_TEST_OPTS = [] # remove -g in -O2 tests, for more coverage
    #Building.COMPILER_TEST_OPTS += self.emcc_args
    for arg in self.emcc_args:
      if arg.startswith('-O'):
        Building.COMPILER_TEST_OPTS.append(arg) # so bitcode is optimized too, this is for cpp to ll
      else:
        try:
          key, value = arg.split('=')
          Settings[key] = value # forward  -s K=V
        except:
          pass
      return

  TT.setUp = setUp

  return TT

# Main test modes
default = make_run("default", compiler=CLANG, emcc_args=[])
asm1 = make_run("asm1", compiler=CLANG, emcc_args=["-O1"])
asm2 = make_run("asm2", compiler=CLANG, emcc_args=["-O2"])
asm3 = make_run("asm3", compiler=CLANG, emcc_args=["-O3"])
asm2f = make_run("asm2f", compiler=CLANG, emcc_args=["-O2", "-s", "PRECISE_F32=1"])
asm2g = make_run("asm2g", compiler=CLANG, emcc_args=["-O2", "-g", "-s", "ASSERTIONS=1", "-s", "SAFE_HEAP=1"])
asm3i = make_run("asm3i", compiler=CLANG, emcc_args=["-O3", '-s', 'EMTERPRETIFY=1'])

# Legacy test modes - 
slow2 = make_run("slow2", compiler=CLANG, emcc_args=["-O2", "-s", "ASM_JS=0"], env={"EMCC_FAST_COMPILER": "0"})
slow2asm = make_run("slow2asm", compiler=CLANG, emcc_args=["-O2"], env={"EMCC_FAST_COMPILER": "0"})

del T # T is just a shape for the specific subclasses, we don't test it itself
<|MERGE_RESOLUTION|>--- conflicted
+++ resolved
@@ -5117,11 +5117,8 @@
       assert main.count('\n') <= 7, ('must not emit too many postSets: %d' % main.count('\n')) + ' : ' + main
 
   def test_simd(self):
-<<<<<<< HEAD
     if self.is_emterpreter(): return self.skip('todo')
-=======
     if os.environ.get('EMCC_FAST_COMPILER') == '0': return self.skip('needs fastcomp')
->>>>>>> f070262e
     if Settings.USE_TYPED_ARRAYS != 2: return self.skip('needs ta2')
     if Settings.ASM_JS: Settings.ASM_JS = 2 # does not validate
     Settings.PRECISE_F32 = 1 # SIMD currently requires Math.fround
@@ -5155,11 +5152,8 @@
 
   def test_simd4(self):
     # test_simd4 is to test phi node handling of SIMD path
-<<<<<<< HEAD
     if self.is_emterpreter(): return self.skip('todo')
-=======
     if os.environ.get('EMCC_FAST_COMPILER') == '0': return self.skip('needs fastcomp')
->>>>>>> f070262e
     if Settings.ASM_JS: Settings.ASM_JS = 2 # does not validate
     Settings.PRECISE_F32 = 1 # SIMD currently requires Math.fround
 
