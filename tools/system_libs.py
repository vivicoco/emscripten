# Copyright 2014 The Emscripten Authors.  All rights reserved.
# Emscripten is available under two separate licenses, the MIT license and the
# University of Illinois/NCSA Open Source License.  Both these licenses can be
# found in the LICENSE file.

from __future__ import print_function
import json
import logging
import os
import re
import shutil
import sys
import tarfile
import zipfile
from collections import namedtuple

from . import ports
from . import shared
from tools.shared import check_call

stdout = None
stderr = None

logger = logging.getLogger('system_libs')


def call_process(cmd):
  shared.run_process(cmd, stdout=stdout, stderr=stderr)


def run_commands(commands):
  cores = min(len(commands), shared.Building.get_num_cores())
  if cores <= 1:
    for command in commands:
      call_process(command)
  else:
    pool = shared.Building.get_multiprocessing_pool()
    # https://stackoverflow.com/questions/1408356/keyboard-interrupts-with-pythons-multiprocessing-pool
    # https://bugs.python.org/issue8296
    # 999999 seconds (about 11 days) is reasonably huge to not trigger actual timeout
    # and is smaller than the maximum timeout value 4294967.0 for Python 3 on Windows (threading.TIMEOUT_MAX)
    pool.map_async(call_process, commands, chunksize=1).get(999999)


def files_in_path(path_components, filenames):
  srcdir = shared.path_from_root(*path_components)
  return [os.path.join(srcdir, f) for f in filenames]


def get_cflags(force_object_files=False):
  flags = []
<<<<<<< HEAD
  if not shared.Settings.WASM_OBJECT_FILES:
     flags += ['-s', 'WASM_OBJECT_FILES=0']
=======
  if force_object_files:
    flags += ['-s', 'WASM_OBJECT_FILES=1']
  elif not shared.Settings.WASM_OBJECT_FILES:
    flags += ['-s', 'WASM_OBJECT_FILES=0']
  if shared.Settings.RELOCATABLE:
    flags += ['-s', 'RELOCATABLE']
>>>>>>> def72b5c
  return flags


def create_lib(libname, inputs):
  """Create a library from a set of input objects."""
  if libname.endswith('.bc'):
    shared.Building.link_to_object(inputs, libname)
  elif libname.endswith('.a'):
    shared.Building.emar('cr', libname, inputs)
  else:
    raise Exception('unknown suffix ' + libname)


def calculate(temp_files, in_temp, stdout_, stderr_, forced=[]):
  global stdout, stderr
  stdout = stdout_
  stderr = stderr_

  # Check if we need to include some libraries that we compile. (We implement libc ourselves in js, but
  # compile a malloc implementation and stdlibc++.)

  def read_symbols(path):
    with open(path) as f:
      content = f.read()

      # Require that Windows newlines should not be present in a symbols file, if running on Linux or macOS
      # This kind of mismatch can occur if one copies a zip file of Emscripten cloned on Windows over to
      # a Linux or macOS system. It will result in Emscripten linker getting confused on stray \r characters,
      # and be unable to link any library symbols properly. We could harden against this by .strip()ping the
      # opened files, but it is possible that the mismatching line endings can cause random problems elsewhere
      # in the toolchain, hence abort execution if so.
      if os.name != 'nt' and '\r\n' in content:
        raise Exception('Windows newlines \\r\\n detected in symbols file "' + path + '"! This could happen for example when copying Emscripten checkout from Windows to Linux or macOS. Please use Unix line endings on checkouts of Emscripten on Linux and macOS!')

      return shared.Building.parse_symbols(content).defs

  default_opts = ['-Werror']

  # XXX We also need to add libc symbols that use malloc, for example strdup. It's very rare to use just them and not
  #     a normal malloc symbol (like free, after calling strdup), so we haven't hit this yet, but it is possible.
  libc_symbols = read_symbols(shared.path_from_root('system', 'lib', 'libc.symbols'))
  libcxx_symbols = read_symbols(shared.path_from_root('system', 'lib', 'libcxx', 'symbols'))
  libcxxabi_symbols = read_symbols(shared.path_from_root('system', 'lib', 'libcxxabi', 'symbols'))
  gl_symbols = read_symbols(shared.path_from_root('system', 'lib', 'gl.symbols'))
  al_symbols = read_symbols(shared.path_from_root('system', 'lib', 'al.symbols'))
  compiler_rt_symbols = read_symbols(shared.path_from_root('system', 'lib', 'compiler-rt.symbols'))
  libc_extras_symbols = read_symbols(shared.path_from_root('system', 'lib', 'libc_extras.symbols'))
  pthreads_symbols = read_symbols(shared.path_from_root('system', 'lib', 'pthreads.symbols'))
  asmjs_pthreads_symbols = read_symbols(shared.path_from_root('system', 'lib', 'asmjs_pthreads.symbols'))
  stub_pthreads_symbols = read_symbols(shared.path_from_root('system', 'lib', 'stub_pthreads.symbols'))
  wasm_libc_symbols = read_symbols(shared.path_from_root('system', 'lib', 'wasm-libc.symbols'))
  html5_symbols = read_symbols(shared.path_from_root('system', 'lib', 'html5.symbols'))

  def get_wasm_libc_rt_files():
    # Static linking is tricky with LLVM, since e.g. memset might not be used
    # from libc, but be used as an intrinsic, and codegen will generate a libc
    # call from that intrinsic *after* static linking would have thought it is
    # all in there. In asm.js this is not an issue as we do JS linking anyhow,
    # and have asm.js-optimized versions of all the LLVM intrinsics. But for
    # wasm, we need a better solution. For now, make another archive that gets
    # included at the same time as compiler-rt.
    # Note that this also includes things that may be depended on by those
    # functions - fmin uses signbit, for example, so signbit must be here (so if
    # fmin is added by codegen, it will have all it needs).
    math_files = files_in_path(
      path_components=['system', 'lib', 'libc', 'musl', 'src', 'math'],
      filenames=[
        'fmin.c', 'fminf.c', 'fminl.c',
        'fmax.c', 'fmaxf.c', 'fmaxl.c',
        'fmod.c', 'fmodf.c', 'fmodl.c',
        'log2.c', 'log2f.c', 'log10.c', 'log10f.c',
        'exp2.c', 'exp2f.c', 'exp10.c', 'exp10f.c',
        'scalbn.c', '__fpclassifyl.c',
        '__signbitl.c', '__signbitf.c', '__signbit.c'
      ])
    string_files = files_in_path(
      path_components=['system', 'lib', 'libc', 'musl', 'src', 'string'],
      filenames=['memset.c', 'memmove.c'])
    other_files = files_in_path(
      path_components=['system', 'lib', 'libc'],
      filenames=['emscripten_memcpy.c'])
    return math_files + string_files + other_files

  # XXX we should disable EMCC_DEBUG when building libs, just like in the relooper

  def musl_internal_includes():
    return [
      '-I', shared.path_from_root('system', 'lib', 'libc', 'musl', 'src', 'internal'),
      '-I', shared.path_from_root('system', 'lib', 'libc', 'musl', 'arch', 'js'),
    ]

  def build_libc(lib_filename, files, lib_opts):
    o_s = []
    commands = []
    # Hide several musl warnings that produce a lot of spam to unit test build server logs.
    # TODO: When updating musl the next time, feel free to recheck which of their warnings might have been fixed, and which ones of these could be cleaned up.
    c_opts = ['-Wno-return-type', '-Wno-parentheses', '-Wno-ignored-attributes',
              '-Wno-shift-count-overflow', '-Wno-shift-negative-value',
              '-Wno-dangling-else', '-Wno-unknown-pragmas',
              '-Wno-shift-op-parentheses', '-Wno-string-plus-int',
              '-Wno-logical-op-parentheses', '-Wno-bitwise-op-parentheses',
              '-Wno-visibility', '-Wno-pointer-sign', '-Wno-absolute-value',
              '-Wno-empty-body']
    for src in files:
      o = in_temp(os.path.basename(src) + '.o')
      commands.append([shared.PYTHON, shared.EMCC, shared.path_from_root('system', 'lib', src), '-o', o] + musl_internal_includes() + default_opts + c_opts + lib_opts + get_cflags())
      o_s.append(o)
    run_commands(commands)
    create_lib(in_temp(lib_filename), o_s)
    return in_temp(lib_filename)

  def build_libcxx(src_dirname, lib_filename, files, lib_opts, has_noexcept_version=False):
    o_s = []
    commands = []
    opts = default_opts + lib_opts
    # Make sure we don't mark symbols as default visibility.  This works around
    # an issue with the wasm backend where all default visibility symbols are
    # exported (and therefore can't be GC'd).
    # FIXME(https://github.com/emscripten-core/emscripten/issues/7383)
    opts += ['-D_LIBCPP_DISABLE_VISIBILITY_ANNOTATIONS']
    if has_noexcept_version and shared.Settings.DISABLE_EXCEPTION_CATCHING:
      opts += ['-fno-exceptions']
    for src in files:
      o = in_temp(src + '.o')
      srcfile = shared.path_from_root(src_dirname, src)
      commands.append([shared.PYTHON, shared.EMXX, srcfile, '-o', o, '-std=c++11'] + opts + get_cflags())
      o_s.append(o)
    run_commands(commands)
    create_lib(in_temp(lib_filename), o_s)

    return in_temp(lib_filename)

  # Returns linker flags specific to singlethreading or multithreading
  def threading_flags(libname):
    if shared.Settings.USE_PTHREADS:
      assert '-mt' in libname
      return ['-s', 'USE_PTHREADS=1']
    else:
      assert '-mt' not in libname
      return []

  def legacy_gl_emulation_flags(libname):
    if shared.Settings.LEGACY_GL_EMULATION:
      assert '-emu' in libname
      return ['-DLEGACY_GL_EMULATION=1']
    else:
      assert '-emu' not in libname
      return []

  def gl_version_flags(libname):
    if shared.Settings.USE_WEBGL2:
      assert '-webgl2' in libname
      return ['-DUSE_WEBGL2=1', '-s', 'USE_WEBGL2=1']
    else:
      assert '-webgl2' not in libname
      return []

  # libc
  def create_libc(libname):
    logger.debug(' building libc for cache')
    libc_files = []
    musl_srcdir = shared.path_from_root('system', 'lib', 'libc', 'musl', 'src')

    # musl modules
    blacklist = [
        'ipc', 'passwd', 'thread', 'signal', 'sched', 'ipc', 'time', 'linux',
        'aio', 'exit', 'legacy', 'mq', 'process', 'search', 'setjmp', 'env',
        'ldso', 'conf'
    ]

    # individual files
    blacklist += [
        'memcpy.c', 'memset.c', 'memmove.c', 'getaddrinfo.c', 'getnameinfo.c',
        'inet_addr.c', 'res_query.c', 'res_querydomain.c', 'gai_strerror.c',
        'proto.c', 'gethostbyaddr.c', 'gethostbyaddr_r.c', 'gethostbyname.c',
        'gethostbyname2_r.c', 'gethostbyname_r.c', 'gethostbyname2.c',
        'usleep.c', 'alarm.c', 'syscall.c', '_exit.c', 'popen.c',
        'getgrouplist.c', 'initgroups.c', 'wordexp.c', 'timer_create.c',
        'faccessat.c',
    ]

    # individual math files
    blacklist += [
        'abs.c', 'cos.c', 'cosf.c', 'cosl.c', 'sin.c', 'sinf.c', 'sinl.c',
        'tan.c', 'tanf.c', 'tanl.c', 'acos.c', 'acosf.c', 'acosl.c', 'asin.c',
        'asinf.c', 'asinl.c', 'atan.c', 'atanf.c', 'atanl.c', 'atan2.c',
        'atan2f.c', 'atan2l.c', 'exp.c', 'expf.c', 'expl.c', 'log.c', 'logf.c',
        'logl.c', 'sqrt.c', 'sqrtf.c', 'sqrtl.c', 'fabs.c', 'fabsf.c',
        'fabsl.c', 'ceil.c', 'ceilf.c', 'ceill.c', 'floor.c', 'floorf.c',
        'floorl.c', 'pow.c', 'powf.c', 'powl.c', 'round.c', 'roundf.c',
        'rintf.c'
    ]

    if shared.Settings.WASM_BACKEND:
      # With the wasm backend these are included in wasm_libc_rt instead
      blacklist += [os.path.basename(f) for f in get_wasm_libc_rt_files()]

    blacklist = set(blacklist)
    # TODO: consider using more math code from musl, doing so makes box2d faster
    for dirpath, dirnames, filenames in os.walk(musl_srcdir):
      for f in filenames:
        if f.endswith('.c'):
          if f in blacklist:
            continue
          dir_parts = os.path.split(dirpath)
          cancel = False
          for part in dir_parts:
            if part in blacklist:
              cancel = True
              break
          if not cancel:
            libc_files.append(os.path.join(musl_srcdir, dirpath, f))

    # Without -fno-builtin, LLVM can optimize away or convert calls to library
    # functions to something else based on assumptions that they behave exactly
    # like the standard library. This can cause unexpected bugs when we use our
    # custom standard library. The same for other libc/libm builds.
    args = ['-Os', '-fno-builtin']
    args += threading_flags(libname)
    return build_libc(libname, libc_files, args)

  def create_pthreads(libname):
    # Add pthread files.
    pthreads_files = files_in_path(
      path_components=['system', 'lib', 'libc', 'musl', 'src', 'thread'],
      filenames=[
        'pthread_attr_destroy.c', 'pthread_condattr_setpshared.c',
        'pthread_mutex_lock.c', 'pthread_spin_destroy.c', 'pthread_attr_get.c',
        'pthread_cond_broadcast.c', 'pthread_mutex_setprioceiling.c',
        'pthread_spin_init.c', 'pthread_attr_init.c', 'pthread_cond_destroy.c',
        'pthread_mutex_timedlock.c', 'pthread_spin_lock.c',
        'pthread_attr_setdetachstate.c', 'pthread_cond_init.c',
        'pthread_mutex_trylock.c', 'pthread_spin_trylock.c',
        'pthread_attr_setguardsize.c', 'pthread_cond_signal.c',
        'pthread_mutex_unlock.c', 'pthread_spin_unlock.c',
        'pthread_attr_setinheritsched.c', 'pthread_cond_timedwait.c',
        'pthread_once.c', 'sem_destroy.c', 'pthread_attr_setschedparam.c',
        'pthread_cond_wait.c', 'pthread_rwlockattr_destroy.c', 'sem_getvalue.c',
        'pthread_attr_setschedpolicy.c', 'pthread_equal.c', 'pthread_rwlockattr_init.c',
        'sem_init.c', 'pthread_attr_setscope.c', 'pthread_getspecific.c',
        'pthread_rwlockattr_setpshared.c', 'sem_open.c', 'pthread_attr_setstack.c',
        'pthread_key_create.c', 'pthread_rwlock_destroy.c', 'sem_post.c',
        'pthread_attr_setstacksize.c', 'pthread_mutexattr_destroy.c',
        'pthread_rwlock_init.c', 'sem_timedwait.c', 'pthread_barrierattr_destroy.c',
        'pthread_mutexattr_init.c', 'pthread_rwlock_rdlock.c', 'sem_trywait.c',
        'pthread_barrierattr_init.c', 'pthread_mutexattr_setprotocol.c',
        'pthread_rwlock_timedrdlock.c', 'sem_unlink.c',
        'pthread_barrierattr_setpshared.c', 'pthread_mutexattr_setpshared.c',
        'pthread_rwlock_timedwrlock.c', 'sem_wait.c', 'pthread_barrier_destroy.c',
        'pthread_mutexattr_setrobust.c', 'pthread_rwlock_tryrdlock.c',
        '__timedwait.c', 'pthread_barrier_init.c', 'pthread_mutexattr_settype.c',
        'pthread_rwlock_trywrlock.c', 'vmlock.c', 'pthread_barrier_wait.c',
        'pthread_mutex_consistent.c', 'pthread_rwlock_unlock.c', '__wait.c',
        'pthread_condattr_destroy.c', 'pthread_mutex_destroy.c',
        'pthread_rwlock_wrlock.c', 'pthread_condattr_init.c',
        'pthread_mutex_getprioceiling.c', 'pthread_setcanceltype.c',
        'pthread_condattr_setclock.c', 'pthread_mutex_init.c',
        'pthread_setspecific.c', 'pthread_setcancelstate.c'
      ])
    pthreads_files += [os.path.join('pthread', 'library_pthread.c')]
    return build_libc(libname, pthreads_files, ['-O2', '-s', 'USE_PTHREADS=1'])

  def create_pthreads_stub(libname):
    pthreads_files = [os.path.join('pthread', 'library_pthread_stub.c')]
    return build_libc(libname, pthreads_files, ['-O2'])

  def create_pthreads_asmjs(libname):
    pthreads_files = [os.path.join('pthread', 'library_pthread_asmjs.c')]
    return build_libc(libname, pthreads_files, ['-O2', '-s', 'USE_PTHREADS=1'])

  def create_pthreads_wasm(libname):
    pthreads_files = [os.path.join('pthread', 'library_pthread_wasm.c')]
    return build_libc(libname, pthreads_files, ['-O2', '-s', 'USE_PTHREADS=1'])

  def create_wasm_libc(libname):
    # in asm.js we just use Math.sin etc., which is good for code size. But
    # wasm doesn't have such builtins, so we need to bundle in more code
    files = files_in_path(
      path_components=['system', 'lib', 'libc', 'musl', 'src', 'math'],
      filenames=['cos.c', 'cosf.c', 'cosl.c', 'sin.c', 'sinf.c', 'sinl.c',
                 'tan.c', 'tanf.c', 'tanl.c', 'acos.c', 'acosf.c', 'acosl.c',
                 'asin.c', 'asinf.c', 'asinl.c', 'atan.c', 'atanf.c', 'atanl.c',
                 'atan2.c', 'atan2f.c', 'atan2l.c', 'exp.c', 'expf.c', 'expl.c',
                 'log.c', 'logf.c', 'logl.c', 'pow.c', 'powf.c', 'powl.c'])

    return build_libc(libname, files, ['-O2', '-fno-builtin'])

  # libc++
  def create_libcxx(libname):
    logger.debug('building libc++ for cache')
    libcxx_files = [
      'algorithm.cpp',
      'any.cpp',
      'bind.cpp',
      'chrono.cpp',
      'condition_variable.cpp',
      'debug.cpp',
      'exception.cpp',
      'future.cpp',
      'functional.cpp',
      'hash.cpp',
      'ios.cpp',
      'iostream.cpp',
      'locale.cpp',
      'memory.cpp',
      'mutex.cpp',
      'new.cpp',
      'optional.cpp',
      'random.cpp',
      'regex.cpp',
      'shared_mutex.cpp',
      'stdexcept.cpp',
      'string.cpp',
      'strstream.cpp',
      'system_error.cpp',
      'thread.cpp',
      'typeinfo.cpp',
      'utility.cpp',
      'valarray.cpp',
      'variant.cpp',
      'vector.cpp',
      os.path.join('experimental', 'memory_resource.cpp'),
      os.path.join('experimental', 'filesystem', 'directory_iterator.cpp'),
      os.path.join('experimental', 'filesystem', 'path.cpp'),
      os.path.join('experimental', 'filesystem', 'operations.cpp')
    ]
    libcxxabi_include = shared.path_from_root('system', 'lib', 'libcxxabi', 'include')
    return build_libcxx(
      os.path.join('system', 'lib', 'libcxx'), libname, libcxx_files,
      ['-DLIBCXX_BUILDING_LIBCXXABI=1', '-D_LIBCPP_BUILDING_LIBRARY', '-Oz', '-I' + libcxxabi_include],
      has_noexcept_version=True)

  # libcxxabi - just for dynamic_cast for now
  def create_libcxxabi(libname):
    logger.debug('building libc++abi for cache')
    libcxxabi_files = [
      'abort_message.cpp',
      'cxa_aux_runtime.cpp',
      'cxa_default_handlers.cpp',
      'cxa_demangle.cpp',
      'cxa_exception_storage.cpp',
      'cxa_guard.cpp',
      'cxa_new_delete.cpp',
      'cxa_handlers.cpp',
      'exception.cpp',
      'stdexcept.cpp',
      'typeinfo.cpp',
      'private_typeinfo.cpp'
    ]
    libcxxabi_include = shared.path_from_root('system', 'lib', 'libcxxabi', 'include')
    return build_libcxx(
      os.path.join('system', 'lib', 'libcxxabi', 'src'), libname, libcxxabi_files,
      ['-Oz', '-I' + libcxxabi_include])

  # gl
  def create_gl(libname):
    src_dir = shared.path_from_root('system', 'lib', 'gl')
    files = []
    for dirpath, dirnames, filenames in os.walk(src_dir):
      filenames = filter(lambda f: f.endswith('.c'), filenames)
      files += map(lambda f: os.path.join(src_dir, f), filenames)
    flags = ['-Oz']
    flags += threading_flags(libname)
    flags += legacy_gl_emulation_flags(libname)
    flags += gl_version_flags(libname)
    return build_libc(libname, files, flags)

  # al
  def create_al(libname): # libname is ignored, this is just one .o file
    o = in_temp('al.o')
    check_call([shared.PYTHON, shared.EMCC, shared.path_from_root('system', 'lib', 'al.c'), '-o', o, '-Os'] + get_cflags())
    return o

  def create_html5(libname):
    src_dir = shared.path_from_root('system', 'lib', 'html5')
    files = []
    for dirpath, dirnames, filenames in os.walk(src_dir):
      files += [os.path.join(src_dir, f) for f in filenames]
    return build_libc(libname, files, ['-Oz'])

  def create_compiler_rt(libname):
    files = files_in_path(
      path_components=['system', 'lib', 'compiler-rt', 'lib', 'builtins'],
      filenames=['divdc3.c', 'divsc3.c', 'muldc3.c', 'mulsc3.c'])

    o_s = []
    commands = []
    for src in files:
      o = in_temp(os.path.basename(src) + '.o')
      commands.append([shared.PYTHON, shared.EMCC, shared.path_from_root('system', 'lib', src), '-O2', '-o', o] + get_cflags())
      o_s.append(o)
    run_commands(commands)
    shared.Building.emar('cr', in_temp(libname), o_s)
    return in_temp(libname)

  # libc_extras
  def create_libc_extras(libname): # libname is ignored, this is just one .o file
    o = in_temp('libc_extras.o')
    check_call([shared.PYTHON, shared.EMCC, shared.path_from_root('system', 'lib', 'libc', 'extras.c'), '-o', o] + get_cflags())
    return o

  # decides which malloc to use, and returns the source for malloc and the full library name
  def malloc_decision():
    if shared.Settings.MALLOC == 'dlmalloc':
      base = 'dlmalloc'
    elif shared.Settings.MALLOC == 'emmalloc':
      base = 'emmalloc'
    else:
      raise Exception('malloc must be one of "emmalloc", "dlmalloc", see settings.js')

    # only dlmalloc supports most modes
    def require_dlmalloc(what):
      if base != 'dlmalloc':
        shared.exit_with_error('only dlmalloc is possible when using %s' % what)

    extra = ''
    if shared.Settings.DEBUG_LEVEL >= 3:
      extra += '_debug'
    if not shared.Settings.SUPPORT_ERRNO:
      # emmalloc does not use errno anyhow
      if base != 'emmalloc':
        extra += '_noerrno'
    if shared.Settings.USE_PTHREADS:
      extra += '_threadsafe'
      require_dlmalloc('pthreads')
    if shared.Settings.EMSCRIPTEN_TRACING:
      extra += '_tracing'
      require_dlmalloc('tracing')
    if base == 'dlmalloc':
      source = 'dlmalloc.c'
    elif base == 'emmalloc':
      source = 'emmalloc.cpp'
    return (source, 'lib' + base + extra)

  def malloc_source():
    return malloc_decision()[0]

  def malloc_name():
    return malloc_decision()[1]

  def create_malloc(out_name):
    o = in_temp(out_name)
    cflags = ['-O2', '-fno-builtin']
    if shared.Settings.USE_PTHREADS:
      cflags += ['-s', 'USE_PTHREADS=1']
    if shared.Settings.EMSCRIPTEN_TRACING:
      cflags += ['--tracing']
    if shared.Settings.DEBUG_LEVEL >= 3:
      cflags += ['-UNDEBUG', '-DDLMALLOC_DEBUG']
      # TODO: consider adding -DEMMALLOC_DEBUG, but that is quite slow
    else:
      cflags += ['-DNDEBUG']
    if not shared.Settings.SUPPORT_ERRNO:
      cflags += ['-DMALLOC_FAILURE_ACTION=']
    check_call([shared.PYTHON, shared.EMCC, shared.path_from_root('system', 'lib', malloc_source()), '-o', o] + cflags + get_cflags())
    return o

  def create_wasm_rt_lib(libname, files):
    # compiler-rt has to be built with WASM_OBJECT_FILES=1.   This is because
    # it includes the builtin symbols that the LTO complication can generate.
    # It seems that LTO as implemented by lld assumes that builtins do not
    # take part in LTO.
    # TODO(sbc): If we ever fix https://bugs.llvm.org/show_bug.cgi?id=41384 then
    # this restriction can be removed.
    o_s = []
    commands = []
    for src in files:
      o = in_temp(os.path.basename(src) + '.o')
      commands.append([shared.PYTHON, shared.EMCC, '-fno-builtin', '-O2',
                       '-c', shared.path_from_root('system', 'lib', src),
                       '-o', o] +
                      musl_internal_includes() +
                      get_cflags(force_object_files=True))
      o_s.append(o)
    run_commands(commands)
    lib = in_temp(libname)
    shared.Building.emar('cr', lib, o_s)
    return lib

  def create_wasm_compiler_rt(libname):
    files = files_in_path(
      path_components=['system', 'lib', 'compiler-rt', 'lib', 'builtins'],
      filenames=['addtf3.c', 'ashlti3.c', 'ashrti3.c', 'atomic.c', 'comparetf2.c',
                 'divtf3.c', 'divti3.c', 'udivmodti4.c',
                 'extenddftf2.c', 'extendsftf2.c',
                 'fixdfti.c', 'fixsfti.c', 'fixtfdi.c', 'fixtfsi.c', 'fixtfti.c',
                 'fixunsdfti.c', 'fixunssfti.c', 'fixunstfdi.c', 'fixunstfsi.c', 'fixunstfti.c',
                 'floatditf.c', 'floatsitf.c', 'floattidf.c', 'floattisf.c',
                 'floatunditf.c', 'floatunsitf.c', 'floatuntidf.c', 'floatuntisf.c', 'lshrti3.c',
                 'modti3.c', 'multc3.c', 'multf3.c', 'multi3.c', 'subtf3.c', 'udivti3.c', 'umodti3.c', 'ashrdi3.c',
                 'ashldi3.c', 'fixdfdi.c', 'floatdidf.c', 'lshrdi3.c', 'moddi3.c',
                 'trunctfdf2.c', 'trunctfsf2.c', 'umoddi3.c', 'fixunsdfdi.c', 'muldi3.c',
                 'divdi3.c', 'divmoddi4.c', 'udivdi3.c', 'udivmoddi4.c'])
    files += files_in_path(path_components=['system', 'lib', 'compiler-rt'],
                           filenames=['extras.c'])
    return create_wasm_rt_lib(libname, files)

  def create_wasm_libc_rt(libname):
    return create_wasm_rt_lib(libname, get_wasm_libc_rt_files())

  # Set of libraries to include on the link line, as opposed to `force` which
  # is the set of libraries to force include (with --whole-archive).
  always_include = set()

  # Setting this will only use the forced libs in EMCC_FORCE_STDLIBS. This avoids spending time checking
  # for unresolved symbols in your project files, which can speed up linking, but if you do not have
  # the proper list of actually needed libraries, errors can occur. See below for how we must
  # export all the symbols in deps_info when using this option.
  only_forced = os.environ.get('EMCC_ONLY_FORCED_STDLIBS')
  if only_forced:
    temp_files = []

  # Add in some hacks for js libraries. If a js lib depends on a symbol provided by a C library, it must be
  # added to here, because our deps go only one way (each library here is checked, then we check the next
  # in order - libc++, libcxextra, etc. - and then we run the JS compiler and provide extra symbols from
  # library*.js files. But we cannot then go back to the C libraries if a new dep was added!
  # TODO: Move all __deps from src/library*.js to deps_info.json, and use that single source of info
  #       both here and in the JS compiler.
  deps_info = json.loads(open(shared.path_from_root('src', 'deps_info.json')).read())
  added = set()

  def add_back_deps(need):
    more = False
    for ident, deps in deps_info.items():
      if ident in need.undefs and ident not in added:
        added.add(ident)
        more = True
        for dep in deps:
          need.undefs.add(dep)
          if shared.Settings.VERBOSE:
            logger.debug('adding dependency on %s due to deps-info on %s' % (dep, ident))
          shared.Settings.EXPORTED_FUNCTIONS.append('_' + dep)
    if more:
      add_back_deps(need) # recurse to get deps of deps

  # Scan symbols
  symbolses = shared.Building.parallel_llvm_nm([os.path.abspath(t) for t in temp_files])

  if len(symbolses) == 0:
    class Dummy(object):
      defs = set()
      undefs = set()
    symbolses.append(Dummy())

  # depend on exported functions
  for export in shared.Settings.EXPORTED_FUNCTIONS:
    if shared.Settings.VERBOSE:
      logger.debug('adding dependency on export %s' % export)
    symbolses[0].undefs.add(export[1:])

  for symbols in symbolses:
    add_back_deps(symbols)

  # If we are only doing forced stdlibs, then we don't know the actual symbols we need,
  # and must assume all of deps_info must be exported. Note that this might cause
  # warnings on exports that do not exist.
  if only_forced:
    for key, value in deps_info.items():
      for dep in value:
        shared.Settings.EXPORTED_FUNCTIONS.append('_' + dep)

  if shared.Settings.WASM_OBJECT_FILES:
    ext = 'a'
  else:
    ext = 'bc'

  libc_name = 'libc'
  libc_deps = ['libcompiler_rt']
  if shared.Settings.WASM:
    libc_deps += ['libc-wasm']
  if shared.Settings.USE_PTHREADS:
    libc_name = 'libc-mt'
    always_include.add('libpthreads')
    if not shared.Settings.WASM_BACKEND:
      always_include.add('libpthreads_asmjs')
    else:
      always_include.add('libpthreads_wasm')
  else:
    always_include.add('libpthreads_stub')
  always_include.add(malloc_name())
  if shared.Settings.WASM_BACKEND:
    always_include.add('libcompiler_rt')

  Library = namedtuple('Library', ['shortname', 'suffix', 'create', 'symbols', 'deps', 'can_noexcept'])

  system_libs = [Library('libc++',        'a', create_libcxx,      libcxx_symbols,      ['libc++abi'], True), # noqa
                 Library('libc++abi',     ext, create_libcxxabi,   libcxxabi_symbols,   [libc_name],   False), # noqa
                 Library('libal',         ext, create_al,          al_symbols,          [libc_name],   False), # noqa
                 Library('libhtml5',      ext, create_html5,       html5_symbols,       [],            False), # noqa
                 Library('libcompiler_rt','a', create_compiler_rt, compiler_rt_symbols, [libc_name],   False), # noqa
                 Library(malloc_name(),   ext, create_malloc,      [],                  [],            False)] # noqa

  gl_name = 'libgl'
  if shared.Settings.USE_PTHREADS:
    gl_name += '-mt'
  if shared.Settings.LEGACY_GL_EMULATION:
    gl_name += '-emu'
  if shared.Settings.USE_WEBGL2:
    gl_name += '-webgl2'
  system_libs += [Library(gl_name,        ext, create_gl,          gl_symbols,          [libc_name],   False)] # noqa

  if shared.Settings.USE_PTHREADS:
    system_libs += [Library('libpthreads',       ext, create_pthreads,       pthreads_symbols,       [libc_name],  False)] # noqa
    if not shared.Settings.WASM_BACKEND:
      system_libs += [Library('libpthreads_asmjs', ext, create_pthreads_asmjs, asmjs_pthreads_symbols, [libc_name], False)] # noqa
    else:
      system_libs += [Library('libpthreads_wasm', ext, create_pthreads_wasm,   [],                     [libc_name], False)] # noqa
  else:
    system_libs += [Library('libpthreads_stub',  ext, create_pthreads_stub,  stub_pthreads_symbols,  [libc_name],  False)] # noqa

  system_libs.append(Library(libc_name, ext, create_libc, libc_symbols, libc_deps, False))

  # if building to wasm, we need more math code, since we have less builtins
  if shared.Settings.WASM:
    system_libs.append(Library('libc-wasm', ext, create_wasm_libc, wasm_libc_symbols, [], False))

  # Add libc-extras at the end, as libc may end up requiring them, and they depend on nothing.
  system_libs.append(Library('libc-extras', ext, create_libc_extras, libc_extras_symbols, [], False))

  libs_to_link = []
  already_included = set()
  system_libs_map = {l.shortname: l for l in system_libs}

  # Setting this in the environment will avoid checking dependencies and make building big projects a little faster
  # 1 means include everything; otherwise it can be the name of a lib (libc++, etc.)
  # You can provide 1 to include everything, or a comma-separated list with the ones you want
  force = os.environ.get('EMCC_FORCE_STDLIBS')
  if force == '1':
    force = ','.join(system_libs_map.keys())
  force_include = set((force.split(',') if force else []) + forced)
  if force_include:
    logger.debug('forcing stdlibs: ' + str(force_include))

  for lib in always_include:
    assert lib in system_libs_map

  for lib in force_include:
    if lib not in system_libs_map:
      shared.exit_with_error('invalid forced library: %s', lib)

  def maybe_noexcept(name):
    if shared.Settings.DISABLE_EXCEPTION_CATCHING:
      name += '_noexcept'
    return name

  def add_library(lib):
    if lib.shortname in already_included:
      return
    already_included.add(lib.shortname)

    shortname = lib.shortname
    if lib.can_noexcept:
      shortname = maybe_noexcept(shortname)
    name = shortname + '.' + lib.suffix

    logger.debug('including %s' % name)

    def do_create():
      return lib.create(name)

    libfile = shared.Cache.get(name, do_create)
    need_whole_archive = lib.shortname in force_include and lib.suffix != 'bc'
    libs_to_link.append((libfile, need_whole_archive))

    # Recursively add dependencies
    for d in lib.deps:
      add_library(system_libs_map[d])

  # Go over libraries to figure out which we must include
  for lib in system_libs:
    assert lib.shortname.startswith('lib')
    if lib.shortname in already_included:
      continue
    force_this = lib.shortname in force_include
    if not force_this and only_forced:
      continue
    include_this = force_this or lib.shortname in always_include

    if not include_this:
      need_syms = set()
      has_syms = set()
      for symbols in symbolses:
        if shared.Settings.VERBOSE:
          logger.debug('undefs: ' + str(symbols.undefs))
        for library_symbol in lib.symbols:
          if library_symbol in symbols.undefs:
            need_syms.add(library_symbol)
          if library_symbol in symbols.defs:
            has_syms.add(library_symbol)
      for haz in has_syms:
        if haz in need_syms:
          # remove symbols that are supplied by another of the inputs
          need_syms.remove(haz)
      if shared.Settings.VERBOSE:
        logger.debug('considering %s: we need %s and have %s' % (lib.shortname, str(need_syms), str(has_syms)))
      if not len(need_syms):
        continue

    # We need to build and link the library in
    add_library(lib)

  if shared.Settings.WASM_BACKEND:
    libs_to_link.append((shared.Cache.get('libcompiler_rt_wasm.a', lambda: create_wasm_compiler_rt('libcompiler_rt_wasm.a')), False))
    libs_to_link.append((shared.Cache.get('libc_rt_wasm.a', lambda: create_wasm_libc_rt('libc_rt_wasm.a')), False))

  libs_to_link.sort(key=lambda x: x[0].endswith('.a')) # make sure to put .a files at the end.

  # libc++abi and libc++ *static* linking is tricky. e.g. cxa_demangle.cpp disables c++
  # exceptions, but since the string methods in the headers are *weakly* linked, then
  # we might have exception-supporting versions of them from elsewhere, and if libc++abi
  # is first then it would "win", breaking exception throwing from those string
  # header methods. To avoid that, we link libc++abi last.
  libs_to_link.sort(key=lambda x: x[0].endswith('libc++abi.bc'))

  # Wrap libraries in --whole-archive, as needed.  We need to do this last
  # since otherwise the abort sorting won't make sense.
  ret = []
  in_group = False
  for name, need_whole_archive in libs_to_link:
    if need_whole_archive and not in_group:
      ret.append('--whole-archive')
      in_group = True
    if in_group and not need_whole_archive:
      ret.append('--no-whole-archive')
      in_group = False
    ret.append(name)
  if in_group:
    ret.append('--no-whole-archive')

  return ret


class Ports(object):
  """emscripten-ports library management (https://github.com/emscripten-ports).
  """

  @staticmethod
  def get_lib_name(name):
    return shared.static_library_name(name)

  @staticmethod
  def build_port(src_path, output_path, includes=[], flags=[], exclude_files=[], exclude_dirs=[]):
    srcs = []
    for root, dirs, files in os.walk(src_path, topdown=False):
      if any((excluded in root) for excluded in exclude_dirs):
        continue
      for f in files:
        ext = os.path.splitext(f)[1]
        if ext in ('.c', '.cpp') and not any((excluded in f) for excluded in exclude_files):
            srcs.append(os.path.join(root, f))
    include_commands = ['-I' + src_path]
    for include in includes:
      include_commands.append('-I' + include)

    commands = []
    objects = []
    for src in srcs:
      obj = src + '.o'
      commands.append([shared.PYTHON, shared.EMCC, '-c', src, '-O2', '-o', obj, '-w'] + include_commands + flags + get_cflags())
      objects.append(obj)

    run_commands(commands)
    print('create_lib', output_path)
    create_lib(output_path, objects)
    return output_path

  @staticmethod
  def run_commands(commands): # make easily available for port objects
    run_commands(commands)

  @staticmethod
  def create_lib(libname, inputs): # make easily available for port objects
    create_lib(libname, inputs)

  @staticmethod
  def get_dir():
    dirname = os.environ.get('EM_PORTS') or os.path.expanduser(os.path.join('~', '.emscripten_ports'))
    shared.safe_ensure_dirs(dirname)
    return dirname

  @staticmethod
  def erase():
    dirname = Ports.get_dir()
    shared.try_delete(dirname)
    if os.path.exists(dirname):
      logger.warning('could not delete ports dir %s - try to delete it manually' % dirname)

  @staticmethod
  def get_build_dir():
    return shared.Cache.get_path('ports-builds')

  name_cache = set()

  @staticmethod
  def fetch_project(name, url, subdir, is_tarbz2=False):
    fullname = os.path.join(Ports.get_dir(), name)

    # if EMCC_LOCAL_PORTS is set, we use a local directory as our ports. This is useful
    # for testing. This env var should be in format
    #     name=dir,name=dir
    # e.g.
    #     sdl2=/home/username/dev/ports/SDL2
    # so you could run
    #     EMCC_LOCAL_PORTS="sdl2=/home/alon/Dev/ports/SDL2" ./tests/runner.py browser.test_sdl2_mouse
    # this will simply copy that directory into the ports directory for sdl2, and use that. It also
    # clears the build, so that it is rebuilt from that source.
    local_ports = os.environ.get('EMCC_LOCAL_PORTS')
    if local_ports:
      logger.warning('using local ports: %s' % local_ports)
      local_ports = [pair.split('=', 1) for pair in local_ports.split(',')]
      for local in local_ports:
        if name == local[0]:
          path = local[1]
          if name not in ports.ports_by_name:
            shared.exit_with_error('%s is not a known port' % name)
          port = ports.ports_by_name[name]
          if not hasattr(port, 'SUBDIR'):
            logger.error('port %s lacks .SUBDIR attribute, which we need in order to override it locally, please update it' % name)
            sys.exit(1)
          subdir = port.SUBDIR
          logger.warning('grabbing local port: ' + name + ' from ' + path + ' to ' + fullname + ' (subdir: ' + subdir + ')')
          shared.try_delete(fullname)
          shutil.copytree(path, os.path.join(fullname, subdir))
          Ports.clear_project_build(name)
          return

    if is_tarbz2:
      fullpath = fullname + '.tar.bz2'
    elif url.endswith('.tar.gz'):
      fullpath = fullname + '.tar.gz'
    else:
      fullpath = fullname + '.zip'

    if name not in Ports.name_cache: # only mention each port once in log
      logger.debug('including port: ' + name)
      logger.debug('    (at ' + fullname + ')')
      Ports.name_cache.add(name)

    class State(object):
      retrieved = False
      unpacked = False

    def retrieve():
      # retrieve from remote server
      logger.warning('retrieving port: ' + name + ' from ' + url)
      try:
        from urllib.request import urlopen
      except ImportError:
        # Python 2 compatibility
        from urllib2 import urlopen
      f = urlopen(url)
      data = f.read()
      open(fullpath, 'wb').write(data)
      State.retrieved = True

    def check_tag():
      if is_tarbz2:
        names = tarfile.open(fullpath, 'r:bz2').getnames()
      elif url.endswith('.tar.gz'):
        names = tarfile.open(fullpath, 'r:gz').getnames()
      else:
        names = zipfile.ZipFile(fullpath, 'r').namelist()

      # check if first entry of the archive is prefixed with the same
      # tag as we need so no longer download and recompile if so
      return bool(re.match(subdir + r'(\\|/|$)', names[0]))

    def unpack():
      logger.warning('unpacking port: ' + name)
      shared.safe_ensure_dirs(fullname)

      # TODO: Someday when we are using Python 3, we might want to change the
      # code below to use shlib.unpack_archive
      # e.g.: shutil.unpack_archive(filename=fullpath, extract_dir=fullname)
      # (https://docs.python.org/3/library/shutil.html#shutil.unpack_archive)
      if is_tarbz2:
        z = tarfile.open(fullpath, 'r:bz2')
      elif url.endswith('.tar.gz'):
        z = tarfile.open(fullpath, 'r:gz')
      else:
        z = zipfile.ZipFile(fullpath, 'r')
      try:
        cwd = os.getcwd()
        os.chdir(fullname)
        z.extractall()
      finally:
        os.chdir(cwd)

      State.unpacked = True

    # main logic. do this under a cache lock, since we don't want multiple jobs to
    # retrieve the same port at once

    shared.Cache.acquire_cache_lock()
    try:
      if not os.path.exists(fullpath):
        retrieve()

      if not os.path.exists(fullname):
        unpack()

      if not check_tag():
        logger.warning('local copy of port is not correct, retrieving from remote server')
        shared.try_delete(fullname)
        shared.try_delete(fullpath)
        retrieve()
        unpack()

      if State.unpacked:
        # we unpacked a new version, clear the build in the cache
        Ports.clear_project_build(name)
    finally:
      shared.Cache.release_cache_lock()

  @staticmethod
  def clear_project_build(name):
    port = ports.ports_by_name[name]
    port.clear(Ports, shared)
    shared.try_delete(os.path.join(Ports.get_build_dir(), name))

  @staticmethod
  def build_native(subdir):
    shared.Building.ensure_no_emmake('We cannot build the native system library in "%s" when under the influence of emmake/emconfigure. To avoid this, create system dirs beforehand, so they are not auto-built on demand. For example, for binaryen, do "python embuilder.py build binaryen"' % subdir)

    old = os.getcwd()

    try:
      os.chdir(subdir)

      cmake_build_type = 'Release'

      # Configure
      check_call(['cmake', '-DCMAKE_BUILD_TYPE=' + cmake_build_type, '.'])

      # Check which CMake generator CMake used so we know which form to pass parameters to make/msbuild/etc. build tool.
      generator = re.search('CMAKE_GENERATOR:INTERNAL=(.*)$', open('CMakeCache.txt', 'r').read(), re.MULTILINE).group(1)

      # Make variants support '-jX' for number of cores to build, MSBuild does /maxcpucount:X
      num_cores = str(shared.Building.get_num_cores())
      make_args = []
      if 'Makefiles' in generator and 'NMake' not in generator:
        make_args = ['--', '-j', num_cores]
      elif 'Visual Studio' in generator:
        make_args = ['--config', cmake_build_type, '--', '/maxcpucount:' + num_cores]

      # Kick off the build.
      check_call(['cmake', '--build', '.'] + make_args)
    finally:
      os.chdir(old)


# get all ports
def get_ports(settings):
  ret = []

  try:
    process_dependencies(settings)
    for port in ports.ports:
      # ports return their output files, which will be linked, or a txt file
      ret += [f for f in port.get(Ports, settings, shared) if not f.endswith('.txt')]
  except:
    logger.error('a problem occurred when using an emscripten-ports library.  try to run `emcc --clear-ports` and then run this command again')
    raise

  ret.reverse()
  return ret


def process_dependencies(settings):
  for port in reversed(ports.ports):
    if hasattr(port, "process_dependencies"):
      port.process_dependencies(settings)


def process_args(args, settings):
  process_dependencies(settings)
  for port in ports.ports:
    args = port.process_args(Ports, args, settings, shared)
  return args


# get a single port
def get_port(name, settings):
  port = ports.ports_by_name[name]
  if hasattr(port, "process_dependencies"):
    port.process_dependencies(settings)
  # ports return their output files, which will be linked, or a txt file
  return [f for f in port.get(Ports, settings, shared) if not f.endswith('.txt')]


def show_ports():
  print('Available ports:')
  for port in ports.ports:
    print('   ', port.show())<|MERGE_RESOLUTION|>--- conflicted
+++ resolved
@@ -49,17 +49,12 @@
 
 def get_cflags(force_object_files=False):
   flags = []
-<<<<<<< HEAD
-  if not shared.Settings.WASM_OBJECT_FILES:
-     flags += ['-s', 'WASM_OBJECT_FILES=0']
-=======
   if force_object_files:
     flags += ['-s', 'WASM_OBJECT_FILES=1']
   elif not shared.Settings.WASM_OBJECT_FILES:
     flags += ['-s', 'WASM_OBJECT_FILES=0']
   if shared.Settings.RELOCATABLE:
     flags += ['-s', 'RELOCATABLE']
->>>>>>> def72b5c
   return flags
 
 
