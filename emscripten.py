--- conflicted
+++ resolved
@@ -2318,27 +2318,13 @@
   if write_source_map:
     debug_copy(wasm + '.map', 'post_finalize.map')
   debug_copy(wasm, 'post_finalize.wasm')
-<<<<<<< HEAD
-=======
-
->>>>>>> 813f73f1
   if not shared.Settings.MEM_INIT_IN_WASM:
     # we have a separate .mem file. binaryen did not strip any trailing zeros,
     # because it's an ABI question as to whether it is valid to do so or not.
     # we can do so here, since we make sure to zero out that memory (even in
     # the dynamic linking case, our loader zeros it out)
-<<<<<<< HEAD
-    with open(memfile, 'rb') as f:
-      mem_data = f.read()
-    end = len(mem_data)
-    while end > 0 and (mem_data[end - 1] == b'\0' or mem_data[end - 1] == 0):
-      end -= 1
-    with open(memfile, 'wb') as f:
-      f.write(mem_data[:end])
-=======
     remove_trailing_zeros(memfile)
 
->>>>>>> 813f73f1
   return load_metadata_wasm(stdout, DEBUG)
 
 
