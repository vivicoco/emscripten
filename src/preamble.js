// === Preamble library stuff ===

// Documentation for the public APIs defined in this file must be updated in:
//    site/source/docs/api_reference/preamble.js.rst
// A prebuilt local version of the documentation is available at:
//    site/build/text/docs/api_reference/preamble.js.txt
// You can also build docs locally as HTML or other formats in site/
// An online HTML version (which may be of a different version of Emscripten)
//    is up at http://kripken.github.io/emscripten-site/docs/api_reference/preamble.js.html

#if BENCHMARK
Module.realPrint = out;
out = err = function(){};
#endif

#if WASM2JS
#include "wasm2js.js"
#endif

#if WASM
if (typeof WebAssembly !== 'object') {
#if ASSERTIONS
  abort('No WebAssembly support found. Build with -s WASM=0 to target JavaScript instead.');
#else
  err('no native wasm support detected');
#endif
}
#endif

#include "runtime_safe_heap.js"

// Wasm globals

var wasmMemory;

// Potentially used for direct table calls.
var wasmTable;

#if USE_PTHREADS
// For sending to workers.
var wasmModule;

#if MODULARIZE
// In pthreads mode the wasmMemory and others are received in an onmessage, and that
// onmessage then loadScripts us, sending wasmMemory etc. on Module. Here we recapture
// it to a local so it can be used normally.
if (ENVIRONMENT_IS_PTHREAD) {
  wasmMemory = Module['wasmMemory'];
}
#endif // MODULARIZE
#endif // USE_PTHREADS

//========================================
// Runtime essentials
//========================================

// whether we are quitting the application. no code should run after this.
// set in exit() and abort()
var ABORT = false;

// set by exit() and abort().  Passed to 'onExit' handler.
// NOTE: This is also used as the process return code code in shell environments
// but only when noExitRuntime is false.
var EXITSTATUS = 0;

/** @type {function(*, string=)} */
function assert(condition, text) {
  if (!condition) {
    abort('Assertion failed: ' + text);
  }
}

// Returns the C function with a specified identifier (for C++, you need to do manual name mangling)
function getCFunc(ident) {
  var func = Module['_' + ident]; // closure exported function
  assert(func, 'Cannot call unknown function ' + ident + ', make sure it is exported');
  return func;
}

// C calling interface.
function ccall(ident, returnType, argTypes, args, opts) {
  // For fast lookup of conversion functions
  var toC = {
    'string': function(str) {
      var ret = 0;
      if (str !== null && str !== undefined && str !== 0) { // null string
        // at most 4 bytes per UTF-8 code point, +1 for the trailing '\0'
        var len = (str.length << 2) + 1;
        ret = stackAlloc(len);
        stringToUTF8(str, ret, len);
      }
      return ret;
    },
    'array': function(arr) {
      var ret = stackAlloc(arr.length);
      writeArrayToMemory(arr, ret);
      return ret;
    }
  };

  function convertReturnValue(ret) {
    if (returnType === 'string') return UTF8ToString(ret);
    if (returnType === 'boolean') return Boolean(ret);
    return ret;
  }

  var func = getCFunc(ident);
  var cArgs = [];
  var stack = 0;
#if ASSERTIONS
  assert(returnType !== 'array', 'Return type should not be "array".');
#endif
  if (args) {
    for (var i = 0; i < args.length; i++) {
      var converter = toC[argTypes[i]];
      if (converter) {
        if (stack === 0) stack = stackSave();
        cArgs[i] = converter(args[i]);
      } else {
        cArgs[i] = args[i];
      }
    }
  }
  var ret = func.apply(null, cArgs);
#if EMTERPRETIFY_ASYNC
  if (typeof EmterpreterAsync === 'object' && EmterpreterAsync.state) {
#if ASSERTIONS
    assert(opts && opts.async, 'The call to ' + ident + ' is running asynchronously. If this was intended, add the async option to the ccall/cwrap call.');
    assert(!EmterpreterAsync.restartFunc, 'Cannot have multiple async ccalls in flight at once');
#endif
    return new Promise(function(resolve) {
      EmterpreterAsync.restartFunc = func;
      EmterpreterAsync.asyncFinalizers.push(function(ret) {
        if (stack !== 0) stackRestore(stack);
        resolve(convertReturnValue(ret));
      });
    });
  }
#endif
  ret = convertReturnValue(ret);
  if (stack !== 0) stackRestore(stack);
#if EMTERPRETIFY_ASYNC
  // If this is an async ccall, ensure we return a promise
  if (opts && opts.async) return Promise.resolve(ret);
#endif
  return ret;
}

function cwrap(ident, returnType, argTypes, opts) {
#if !ASSERTIONS
  argTypes = argTypes || [];
  // When the function takes numbers and returns a number, we can just return
  // the original function
  var numericArgs = argTypes.every(function(type){ return type === 'number'});
  var numericRet = returnType !== 'string';
  if (numericRet && numericArgs && !opts) {
    return getCFunc(ident);
  }
#endif
  return function() {
    return ccall(ident, returnType, argTypes, arguments, opts);
  }
}

/** @type {function(number, number, string, boolean=)} */
function setValue(ptr, value, type, noSafe) {
  type = type || 'i8';
  if (type.charAt(type.length-1) === '*') type = 'i32'; // pointers are 32-bit
#if SAFE_HEAP
  if (noSafe) {
    switch(type) {
      case 'i1': {{{ makeSetValue('ptr', '0', 'value', 'i1', undefined, undefined, undefined, '1') }}}; break;
      case 'i8': {{{ makeSetValue('ptr', '0', 'value', 'i8', undefined, undefined, undefined, '1') }}}; break;
      case 'i16': {{{ makeSetValue('ptr', '0', 'value', 'i16', undefined, undefined, undefined, '1') }}}; break;
      case 'i32': {{{ makeSetValue('ptr', '0', 'value', 'i32', undefined, undefined, undefined, '1') }}}; break;
      case 'i64': {{{ makeSetValue('ptr', '0', 'value', 'i64', undefined, undefined, undefined, '1') }}}; break;
      case 'float': {{{ makeSetValue('ptr', '0', 'value', 'float', undefined, undefined, undefined, '1') }}}; break;
      case 'double': {{{ makeSetValue('ptr', '0', 'value', 'double', undefined, undefined, undefined, '1') }}}; break;
      default: abort('invalid type for setValue: ' + type);
    }
  } else {
#endif
    switch(type) {
      case 'i1': {{{ makeSetValue('ptr', '0', 'value', 'i1') }}}; break;
      case 'i8': {{{ makeSetValue('ptr', '0', 'value', 'i8') }}}; break;
      case 'i16': {{{ makeSetValue('ptr', '0', 'value', 'i16') }}}; break;
      case 'i32': {{{ makeSetValue('ptr', '0', 'value', 'i32') }}}; break;
      case 'i64': {{{ makeSetValue('ptr', '0', 'value', 'i64') }}}; break;
      case 'float': {{{ makeSetValue('ptr', '0', 'value', 'float') }}}; break;
      case 'double': {{{ makeSetValue('ptr', '0', 'value', 'double') }}}; break;
      default: abort('invalid type for setValue: ' + type);
    }
#if SAFE_HEAP
  }
#endif
}

var ALLOC_NORMAL = 0; // Tries to use _malloc()
var ALLOC_STACK = 1; // Lives for the duration of the current function call
var ALLOC_DYNAMIC = 2; // Cannot be freed except through sbrk
var ALLOC_NONE = 3; // Do not allocate

// allocate(): This is for internal use. You can use it yourself as well, but the interface
//             is a little tricky (see docs right below). The reason is that it is optimized
//             for multiple syntaxes to save space in generated code. So you should
//             normally not use allocate(), and instead allocate memory using _malloc(),
//             initialize it with setValue(), and so forth.
// @slab: An array of data, or a number. If a number, then the size of the block to allocate,
//        in *bytes* (note that this is sometimes confusing: the next parameter does not
//        affect this!)
// @types: Either an array of types, one for each byte (or 0 if no type at that position),
//         or a single type which is used for the entire block. This only matters if there
//         is initial data - if @slab is a number, then this does not matter at all and is
//         ignored.
// @allocator: How to allocate memory, see ALLOC_*
/** @type {function((TypedArray|Array<number>|number), string, number, number=)} */
function allocate(slab, types, allocator, ptr) {
  var zeroinit, size;
  if (typeof slab === 'number') {
    zeroinit = true;
    size = slab;
  } else {
    zeroinit = false;
    size = slab.length;
  }

  var singleType = typeof types === 'string' ? types : null;

  var ret;
  if (allocator == ALLOC_NONE) {
    ret = ptr;
  } else {
    ret = [_malloc,
#if DECLARE_ASM_MODULE_EXPORTS    
    stackAlloc,
#else
    typeof stackAlloc !== 'undefined' ? stackAlloc : null,
#endif
    dynamicAlloc][allocator](Math.max(size, singleType ? 1 : types.length));
  }

  if (zeroinit) {
    var stop;
    ptr = ret;
    assert((ret & 3) == 0);
    stop = ret + (size & ~3);
    for (; ptr < stop; ptr += 4) {
      {{{ makeSetValue('ptr', '0', '0', 'i32', null, true) }}};
    }
    stop = ret + size;
    while (ptr < stop) {
      {{{ makeSetValue('ptr++', '0', '0', 'i8', null, true) }}};
    }
    return ret;
  }

  if (singleType === 'i8') {
    if (slab.subarray || slab.slice) {
      HEAPU8.set(/** @type {!Uint8Array} */ (slab), ret);
    } else {
      HEAPU8.set(new Uint8Array(slab), ret);
    }
    return ret;
  }

  var i = 0, type, typeSize, previousType;
  while (i < size) {
    var curr = slab[i];

    type = singleType || types[i];
    if (type === 0) {
      i++;
      continue;
    }
#if ASSERTIONS
    assert(type, 'Must know what type to store in allocate!');
#endif

    if (type == 'i64') type = 'i32'; // special case: we have one i32 here, and one i32 later

    setValue(ret+i, curr, type);

    // no need to look up size unless type changes, so cache it
    if (previousType !== type) {
      typeSize = getNativeTypeSize(type);
      previousType = type;
    }
    i += typeSize;
  }

  return ret;
}

// Allocate memory during any stage of startup - static memory early on, dynamic memory later, malloc when ready
function getMemory(size) {
  if (!runtimeInitialized) return dynamicAlloc(size);
  return _malloc(size);
}

#include "runtime_strings.js"

#include "runtime_stack_trace.js"

// Memory management

var PAGE_SIZE = 16384;
var WASM_PAGE_SIZE = {{{ WASM_PAGE_SIZE }}};
var ASMJS_PAGE_SIZE = {{{ ASMJS_PAGE_SIZE }}};

function alignUp(x, multiple) {
  if (x % multiple > 0) {
    x += multiple - (x % multiple);
  }
  return x;
}

var HEAP,
/** @type {ArrayBuffer} */
  buffer,
/** @type {Int8Array} */
  HEAP8,
/** @type {Uint8Array} */
  HEAPU8,
/** @type {Int16Array} */
  HEAP16,
/** @type {Uint16Array} */
  HEAPU16,
/** @type {Int32Array} */
  HEAP32,
/** @type {Uint32Array} */
  HEAPU32,
/** @type {Float32Array} */
  HEAPF32,
/** @type {Float64Array} */
  HEAPF64;

function updateGlobalBufferViews() {
  Module['HEAP8'] = HEAP8 = new Int8Array(buffer);
  Module['HEAP16'] = HEAP16 = new Int16Array(buffer);
  Module['HEAP32'] = HEAP32 = new Int32Array(buffer);
  Module['HEAPU8'] = HEAPU8 = new Uint8Array(buffer);
  Module['HEAPU16'] = HEAPU16 = new Uint16Array(buffer);
  Module['HEAPU32'] = HEAPU32 = new Uint32Array(buffer);
  Module['HEAPF32'] = HEAPF32 = new Float32Array(buffer);
  Module['HEAPF64'] = HEAPF64 = new Float64Array(buffer);
}

#if USE_PTHREADS
if (!ENVIRONMENT_IS_PTHREAD) { // Pthreads have already initialized these variables in src/worker.js, where they were passed to the thread worker at startup time
#endif

var STATIC_BASE = {{{ GLOBAL_BASE }}},
    STACK_BASE = {{{ getQuoted('STACK_BASE') }}},
    STACKTOP = STACK_BASE,
    STACK_MAX = {{{ getQuoted('STACK_MAX') }}},
    DYNAMIC_BASE = {{{ getQuoted('DYNAMIC_BASE') }}},
    DYNAMICTOP_PTR = {{{ makeStaticAlloc(4) }}};

#if ASSERTIONS
assert(STACK_BASE % 16 === 0, 'stack must start aligned');
assert(DYNAMIC_BASE % 16 === 0, 'heap must start aligned');
#endif

#if USE_PTHREADS
}
#endif

#if EMTERPRETIFY
function abortStackOverflowEmterpreter() {
  abort("Emterpreter stack overflow! Decrease the recursion level or increase EMT_STACK_MAX in tools/emterpretify.py (current value " + EMT_STACK_MAX + ").");
}
#endif

var TOTAL_STACK = {{{ TOTAL_STACK }}};
#if ASSERTIONS
if (Module['TOTAL_STACK']) assert(TOTAL_STACK === Module['TOTAL_STACK'], 'the stack size can no longer be determined at runtime')
#endif

var INITIAL_TOTAL_MEMORY = Module['TOTAL_MEMORY'] || {{{ TOTAL_MEMORY }}};
if (INITIAL_TOTAL_MEMORY < TOTAL_STACK) err('TOTAL_MEMORY should be larger than TOTAL_STACK, was ' + INITIAL_TOTAL_MEMORY + '! (TOTAL_STACK=' + TOTAL_STACK + ')');

// Initialize the runtime's memory
#if ASSERTIONS
// check for full engine support (use string 'subarray' to avoid closure compiler confusion)
assert(typeof Int32Array !== 'undefined' && typeof Float64Array !== 'undefined' && Int32Array.prototype.subarray !== undefined && Int32Array.prototype.set !== undefined,
       'JS engine does not provide full typed array support');
#endif

#if IN_TEST_HARNESS

// Test runs in browsers should always be free from uncaught exceptions. If an uncaught exception is thrown, we fail browser test execution in the REPORT_RESULT() macro to output an error value.
if (ENVIRONMENT_IS_WEB) {
  window.addEventListener('error', function(e) {
    if (e.message.indexOf('SimulateInfiniteLoop') != -1) return;
    console.error('Page threw an exception ' + e);
    Module['pageThrewException'] = true;
  });
}

#if USE_PTHREADS
if (typeof SharedArrayBuffer === 'undefined' || typeof Atomics === 'undefined') {
  xhr = new XMLHttpRequest();
  xhr.open('GET', 'http://localhost:8888/report_result?skipped:%20SharedArrayBuffer%20is%20not%20supported!');
  xhr.send();
  setTimeout(function() { window.close() }, 2000);
}
#endif
#endif

#include "runtime_sab_polyfill.js"

#if USE_PTHREADS
#if !WASM
if (typeof SharedArrayBuffer !== 'undefined') {
  if (!ENVIRONMENT_IS_PTHREAD) buffer = new SharedArrayBuffer(INITIAL_TOTAL_MEMORY);
} else {
  if (!ENVIRONMENT_IS_PTHREAD) buffer = new ArrayBuffer(INITIAL_TOTAL_MEMORY);
}
updateGlobalBufferViews();

#else
if (!ENVIRONMENT_IS_PTHREAD) {
#if ALLOW_MEMORY_GROWTH
  wasmMemory = new WebAssembly.Memory({ 'initial': INITIAL_TOTAL_MEMORY / WASM_PAGE_SIZE , 'maximum': {{{ WASM_MEM_MAX }}} / WASM_PAGE_SIZE, 'shared': true });
#else
  wasmMemory = new WebAssembly.Memory({ 'initial': INITIAL_TOTAL_MEMORY / WASM_PAGE_SIZE , 'maximum': INITIAL_TOTAL_MEMORY / WASM_PAGE_SIZE, 'shared': true });
#endif
  buffer = wasmMemory.buffer;
  assert(buffer instanceof SharedArrayBuffer, 'requested a shared WebAssembly.Memory but the returned buffer is not a SharedArrayBuffer, indicating that while the browser has SharedArrayBuffer it does not have WebAssembly threads support - you may need to set a flag');
}

updateGlobalBufferViews();
#endif // !WASM
#else // USE_PTHREADS

// Use a provided buffer, if there is one, or else allocate a new one
if (Module['buffer']) {
  buffer = Module['buffer'];
#if ASSERTIONS
  assert(buffer.byteLength === INITIAL_TOTAL_MEMORY, 'provided buffer should be ' + INITIAL_TOTAL_MEMORY + ' bytes, but it is ' + buffer.byteLength);
#endif
} else {
  // Use a WebAssembly memory where available
#if WASM
  if (typeof WebAssembly === 'object' && typeof WebAssembly.Memory === 'function') {
#if ASSERTIONS
    assert(INITIAL_TOTAL_MEMORY % WASM_PAGE_SIZE === 0);
#endif // ASSERTIONS
#if ALLOW_MEMORY_GROWTH
#if WASM_MEM_MAX != -1
#if ASSERTIONS
    assert({{{ WASM_MEM_MAX }}} % WASM_PAGE_SIZE == 0);
#endif
    wasmMemory = new WebAssembly.Memory({ 'initial': INITIAL_TOTAL_MEMORY / WASM_PAGE_SIZE, 'maximum': {{{ WASM_MEM_MAX }}} / WASM_PAGE_SIZE });
#else
    wasmMemory = new WebAssembly.Memory({ 'initial': INITIAL_TOTAL_MEMORY / WASM_PAGE_SIZE });
#endif // WASM_MEM_MAX
#else
    wasmMemory = new WebAssembly.Memory({ 'initial': INITIAL_TOTAL_MEMORY / WASM_PAGE_SIZE, 'maximum': INITIAL_TOTAL_MEMORY / WASM_PAGE_SIZE });
#endif // ALLOW_MEMORY_GROWTH
    buffer = wasmMemory.buffer;
  } else
#endif // WASM
  {
    buffer = new ArrayBuffer(INITIAL_TOTAL_MEMORY);
  }
#if ASSERTIONS
  assert(buffer.byteLength === INITIAL_TOTAL_MEMORY);
#endif // ASSERTIONS
}
updateGlobalBufferViews();

#endif // USE_PTHREADS

#if USE_PTHREADS
if (!ENVIRONMENT_IS_PTHREAD) { // Pthreads have already initialized these variables in src/worker.js, where they were passed to the thread worker at startup time
#endif
HEAP32[DYNAMICTOP_PTR>>2] = DYNAMIC_BASE;
#if USE_PTHREADS
}
#endif

#include "runtime_stack_check.js"

// Endianness check (note: assumes compiler arch was little-endian)
#if ASSERTIONS
HEAP16[1] = 0x6373;
if (HEAPU8[2] !== 0x73 || HEAPU8[3] !== 0x63) throw 'Runtime error: expected the system to be little-endian!';
#endif // ASSERTIONS

function callRuntimeCallbacks(callbacks) {
  while(callbacks.length > 0) {
    var callback = callbacks.shift();
    if (typeof callback == 'function') {
      callback();
      continue;
    }
    var func = callback.func;
    if (typeof func === 'number') {
      if (callback.arg === undefined) {
        Module['dynCall_v'](func);
      } else {
        Module['dynCall_vi'](func, callback.arg);
      }
    } else {
      func(callback.arg === undefined ? null : callback.arg);
    }
  }
}

var __ATPRERUN__  = []; // functions called before the runtime is initialized
var __ATINIT__    = []; // functions called during startup
var __ATMAIN__    = []; // functions called when main() is to be run
var __ATEXIT__    = []; // functions called during shutdown
var __ATPOSTRUN__ = []; // functions called after the main() is called

var runtimeInitialized = false;
var runtimeExited = false;

#if USE_PTHREADS
if (ENVIRONMENT_IS_PTHREAD) runtimeInitialized = true; // The runtime is hosted in the main thread, and bits shared to pthreads via SharedArrayBuffer. No need to init again in pthread.
#endif

function preRun() {
#if USE_PTHREADS
  if (ENVIRONMENT_IS_PTHREAD) return; // PThreads reuse the runtime from the main thread.
#endif
  // compatibility - merge in anything from Module['preRun'] at this time
  if (Module['preRun']) {
    if (typeof Module['preRun'] == 'function') Module['preRun'] = [Module['preRun']];
    while (Module['preRun'].length) {
      addOnPreRun(Module['preRun'].shift());
    }
  }
  callRuntimeCallbacks(__ATPRERUN__);
}

function ensureInitRuntime() {
#if STACK_OVERFLOW_CHECK
  checkStackCookie();
#endif
#if USE_PTHREADS
  if (ENVIRONMENT_IS_PTHREAD) return; // PThreads reuse the runtime from the main thread.
#endif
  if (runtimeInitialized) return;
  runtimeInitialized = true;
#if USE_PTHREADS
  // Pass the thread address inside the asm.js scope to store it for fast access that avoids the need for a FFI out.
  __register_pthread_ptr(PThread.mainThreadBlock, /*isMainBrowserThread=*/!ENVIRONMENT_IS_WORKER, /*isMainRuntimeThread=*/1);
  _emscripten_register_main_browser_thread_id(PThread.mainThreadBlock);
#endif
  {{{ getQuoted('ATINITS') }}}
  callRuntimeCallbacks(__ATINIT__);
}

function preMain() {
#if STACK_OVERFLOW_CHECK
  checkStackCookie();
#endif
#if USE_PTHREADS
  if (ENVIRONMENT_IS_PTHREAD) return; // PThreads reuse the runtime from the main thread.
#endif
  {{{ getQuoted('ATMAINS') }}}
  callRuntimeCallbacks(__ATMAIN__);
}

function exitRuntime() {
#if STACK_OVERFLOW_CHECK
  checkStackCookie();
#endif
#if USE_PTHREADS
  if (ENVIRONMENT_IS_PTHREAD) return; // PThreads reuse the runtime from the main thread.
#endif
#if EXIT_RUNTIME
  callRuntimeCallbacks(__ATEXIT__);
  {{{ getQuoted('ATEXITS') }}}
#endif
  runtimeExited = true;
}

function postRun() {
#if STACK_OVERFLOW_CHECK
  checkStackCookie();
#endif
#if USE_PTHREADS
  if (ENVIRONMENT_IS_PTHREAD) return; // PThreads reuse the runtime from the main thread.
#endif
  // compatibility - merge in anything from Module['postRun'] at this time
  if (Module['postRun']) {
    if (typeof Module['postRun'] == 'function') Module['postRun'] = [Module['postRun']];
    while (Module['postRun'].length) {
      addOnPostRun(Module['postRun'].shift());
    }
  }
  callRuntimeCallbacks(__ATPOSTRUN__);
}

function addOnPreRun(cb) {
  __ATPRERUN__.unshift(cb);
}

function addOnInit(cb) {
  __ATINIT__.unshift(cb);
}

function addOnPreMain(cb) {
  __ATMAIN__.unshift(cb);
}

function addOnExit(cb) {
#if EXIT_RUNTIME
  __ATEXIT__.unshift(cb);
#endif
}

function addOnPostRun(cb) {
  __ATPOSTRUN__.unshift(cb);
}

{{{ unSign }}}
{{{ reSign }}}

#include "runtime_math.js"

// A counter of dependencies for calling run(). If we need to
// do asynchronous work before running, increment this and
// decrement it. Incrementing must happen in a place like
// Module.preRun (used by emcc to add file preloading).
// Note that you can add dependencies in preRun, even though
// it happens right before run - run will be postponed until
// the dependencies are met.
var runDependencies = 0;
var runDependencyWatcher = null;
var dependenciesFulfilled = null; // overridden to take different actions when all run dependencies are fulfilled
#if ASSERTIONS
var runDependencyTracking = {};
#endif

function getUniqueRunDependency(id) {
#if ASSERTIONS
  var orig = id;
  while (1) {
    if (!runDependencyTracking[id]) return id;
    id = orig + Math.random();
  }
#endif
  return id;
}

function addRunDependency(id) {
#if USE_PTHREADS
  // We should never get here in pthreads (could no-op this out if called in pthreads, but that might indicate a bug in caller side,
  // so good to be very explicit)
  assert(!ENVIRONMENT_IS_PTHREAD, "addRunDependency cannot be used in a pthread worker");
#endif
  runDependencies++;
  if (Module['monitorRunDependencies']) {
    Module['monitorRunDependencies'](runDependencies);
  }
#if ASSERTIONS
  if (id) {
    assert(!runDependencyTracking[id]);
    runDependencyTracking[id] = 1;
    if (runDependencyWatcher === null && typeof setInterval !== 'undefined') {
      // Check for missing dependencies every few seconds
      runDependencyWatcher = setInterval(function() {
        if (ABORT) {
          clearInterval(runDependencyWatcher);
          runDependencyWatcher = null;
          return;
        }
        var shown = false;
        for (var dep in runDependencyTracking) {
          if (!shown) {
            shown = true;
            err('still waiting on run dependencies:');
          }
          err('dependency: ' + dep);
        }
        if (shown) {
          err('(end of list)');
        }
      }, 10000);
    }
  } else {
    err('warning: run dependency added without ID');
  }
#endif
}

function removeRunDependency(id) {
  runDependencies--;
  if (Module['monitorRunDependencies']) {
    Module['monitorRunDependencies'](runDependencies);
  }
#if ASSERTIONS
  if (id) {
    assert(runDependencyTracking[id]);
    delete runDependencyTracking[id];
  } else {
    err('warning: run dependency removed without ID');
  }
#endif
  if (runDependencies == 0) {
    if (runDependencyWatcher !== null) {
      clearInterval(runDependencyWatcher);
      runDependencyWatcher = null;
    }
    if (dependenciesFulfilled) {
      var callback = dependenciesFulfilled;
      dependenciesFulfilled = null;
      callback(); // can add another dependenciesFulfilled
    }
  }
}

Module["preloadedImages"] = {}; // maps url to image data
Module["preloadedAudios"] = {}; // maps url to audio data
#if WASM && MAIN_MODULE
Module["preloadedWasm"] = {}; // maps url to wasm instance exports
#endif

#if RELOCATABLE
{{{
(function() {
  // add in RUNTIME_LINKED_LIBS, if provided
  if (RUNTIME_LINKED_LIBS.length > 0) {
    return "if (!Module['dynamicLibraries']) Module['dynamicLibraries'] = [];\n" +
           "Module['dynamicLibraries'] = " + JSON.stringify(RUNTIME_LINKED_LIBS) + ".concat(Module['dynamicLibraries']);\n";
  }
  return '';
})()
}}}

addOnPreRun(function() {
  function loadDynamicLibraries(libs) {
    if (libs) {
      libs.forEach(function(lib) {
        // libraries linked to main never go away
        loadDynamicLibrary(lib, {global: true, nodelete: true});
      });
    }
  }
  // if we can load dynamic libraries synchronously, do so, otherwise, preload
#if WASM
  if (Module['dynamicLibraries'] && Module['dynamicLibraries'].length > 0 && !Module['readBinary']) {
    // we can't read binary data synchronously, so preload
    addRunDependency('preload_dynamicLibraries');
    Promise.all(Module['dynamicLibraries'].map(function(lib) {
      return loadDynamicLibrary(lib, {loadAsync: true, global: true, nodelete: true});
    })).then(function() {
      // we got them all, wonderful
      removeRunDependency('preload_dynamicLibraries');
    });
    return;
  }
#endif
  loadDynamicLibraries(Module['dynamicLibraries']);
});

#if ASSERTIONS
function lookupSymbol(ptr) { // for a pointer, print out all symbols that resolve to it
  var ret = [];
  for (var i in Module) {
    if (Module[i] === ptr) ret.push(i);
  }
  print(ptr + ' is ' + ret);
}
#endif
#endif

var memoryInitializer = null;

#if USE_PTHREADS && PTHREAD_HINT_NUM_CORES < 0
if (!ENVIRONMENT_IS_PTHREAD) addOnPreRun(function() {
  addRunDependency('pthreads_querycores');

  var bg = document.createElement('div');
  bg.style = "position: absolute; top: 0%; left: 0%; width: 100%; height: 100%; background-color: black; z-index:1001; -moz-opacity: 0.8; opacity:.80; filter: alpha(opacity=80);";
  var div = document.createElement('div');
  var default_num_cores = navigator.hardwareConcurrency || 4;
  var hwConcurrency = navigator.hardwareConcurrency ? ("says " + navigator.hardwareConcurrency) : "is not available";
  var html = '<div style="width: 100%; text-align:center;"> Thread setup</div> <br /> Number of logical cores: <input type="number" style="width: 50px;" value="'
    + default_num_cores + '" min="1" max="32" id="thread_setup_num_logical_cores"></input> <br /><span style="font-size: 75%;">(<span style="font-family: monospace;">navigator.hardwareConcurrency</span> '
    + hwConcurrency + ')</span> <br />';
#if PTHREAD_POOL_SIZE < 0
  html += 'PThread pool size: <input type="number" style="width: 50px;" value="'
    + default_num_cores + '" min="1" max="32" id="thread_setup_pthread_pool_size"></input> <br />';
#endif
  html += ' <br /> <input type="button" id="thread_setup_button_go" value="Go"></input>';
  div.innerHTML = html;
  div.style = 'position: absolute; top: 35%; left: 35%; width: 30%; height: 150px; padding: 16px; border: 16px solid gray; background-color: white; z-index:1002; overflow: auto;';
  document.body.appendChild(bg);
  document.body.appendChild(div);
  var goButton = document.getElementById('thread_setup_button_go');
  goButton.onclick = function() {
    var num_logical_cores = parseInt(document.getElementById('thread_setup_num_logical_cores').value);
    _emscripten_force_num_logical_cores(num_logical_cores);
#if PTHREAD_POOL_SIZE < 0
    var pthread_pool_size = parseInt(document.getElementById('thread_setup_pthread_pool_size').value);
    PThread.allocateUnusedWorkers(pthread_pool_size, function() { removeRunDependency('pthreads_querycores'); });
#else
    removeRunDependency('pthreads_querycores');
#endif
    document.body.removeChild(bg);
    document.body.removeChild(div);
  }
});
#endif

#if PTHREAD_POOL_SIZE > 0
// To work around https://bugzilla.mozilla.org/show_bug.cgi?id=1049079, warm up a worker pool before starting up the application.
if (!ENVIRONMENT_IS_PTHREAD) addOnPreRun(function() { if (typeof SharedArrayBuffer !== 'undefined') { addRunDependency('pthreads'); PThread.allocateUnusedWorkers({{{PTHREAD_POOL_SIZE}}}, function() { removeRunDependency('pthreads'); }); }});
#endif

#if ASSERTIONS && !('$FS' in addedLibraryItems) && !ASMFS
// show errors on likely calls to FS when it was not included
var FS = {
  error: function() {
    abort('Filesystem support (FS) was not included. The problem is that you are using files from JS, but files were not used from C/C++, so filesystem support was not auto-included. You can force-include filesystem support with  -s FORCE_FILESYSTEM=1');
  },
  init: function() { FS.error() },
  createDataFile: function() { FS.error() },
  createPreloadedFile: function() { FS.error() },
  createLazyFile: function() { FS.error() },
  open: function() { FS.error() },
  mkdev: function() { FS.error() },
  registerDevice: function() { FS.error() },
  analyzePath: function() { FS.error() },
  loadFilesFromDB: function() { FS.error() },

  ErrnoError: function ErrnoError() { FS.error() },
};
Module['FS_createDataFile'] = FS.createDataFile;
Module['FS_createPreloadedFile'] = FS.createPreloadedFile;
#endif

#if CYBERDWARF
var cyberDWARFFile = '{{{ BUNDLED_CD_DEBUG_FILE }}}';
#endif

#include "URIUtils.js"

#if WASM
var wasmBinaryFile = '{{{ WASM_BINARY_FILE }}}';
if (!isDataURI(wasmBinaryFile)) {
  wasmBinaryFile = locateFile(wasmBinaryFile);
}

function getBinary() {
  try {
    if (Module['wasmBinary']) {
      return new Uint8Array(Module['wasmBinary']);
    }
#if SUPPORT_BASE64_EMBEDDING
    var binary = tryParseAsDataURI(wasmBinaryFile);
    if (binary) {
      return binary;
    }
#endif
    if (Module['readBinary']) {
      return Module['readBinary'](wasmBinaryFile);
    } else {
#if BINARYEN_ASYNC_COMPILATION
      throw "both async and sync fetching of the wasm failed";
#else
      throw "sync fetching of the wasm failed: you can preload it to Module['wasmBinary'] manually, or emcc.py will do that for you when generating HTML (but not JS)";
#endif
    }
  }
  catch (err) {
    abort(err);
  }
}

function getBinaryPromise() {
  // if we don't have the binary yet, and have the Fetch api, use that
  // in some environments, like Electron's render process, Fetch api may be present, but have a different context than expected, let's only use it on the Web
  if (!Module['wasmBinary'] && (ENVIRONMENT_IS_WEB || ENVIRONMENT_IS_WORKER) && typeof fetch === 'function') {
    return fetch(wasmBinaryFile, { credentials: 'same-origin' }).then(function(response) {
      if (!response['ok']) {
        throw "failed to load wasm binary file at '" + wasmBinaryFile + "'";
      }
      return response['arrayBuffer']();
    }).catch(function () {
      return getBinary();
    });
  }
  // Otherwise, getBinary should be able to get it synchronously
  return new Promise(function(resolve, reject) {
    resolve(getBinary());
  });
}

// Create the wasm instance.
// Receives the wasm imports, returns the exports.
function createWasm(env) {
<<<<<<< HEAD
#if WASM2JS || AUTODEBUG
  // wasm2js legalization of i64 support code may require these
  // autodebug may also need them
  env['setTempRet0'] = setTempRet0;
  env['getTempRet0'] = getTempRet0;
#endif
#if AUTODEBUG
=======
#if AUTODEBUG
  env['setTempRet0'] = setTempRet0;
  env['getTempRet0'] = getTempRet0;
>>>>>>> f93aa284
  env['log_execution'] = function(loc) {
    console.log('log_execution ' + loc);
  };
  env['get_i32'] = function(loc, index, value) {
    console.log('get_i32 ' + [loc, index, value]);
    return value;
  };
  env['get_i64'] = function(loc, index, low, high) {
    console.log('get_i64 ' + [loc, index, low, high]);
    env['setTempRet0'](high);
    return low;
  };
  env['get_f32'] = function(loc, index, value) {
    console.log('get_f32 ' + [loc, index, value]);
    return value;
  };
  env['get_f64'] = function(loc, index, value) {
    console.log('get_f64 ' + [loc, index, value]);
    return value;
  };
  env['set_i32'] = function(loc, index, value) {
    console.log('set_i32 ' + [loc, index, value]);
    return value;
  };
  env['set_i64'] = function(loc, index, low, high) {
    console.log('set_i64 ' + [loc, index, low, high]);
    env['setTempRet0'](high);
    return low;
  };
  env['set_f32'] = function(loc, index, value) {
    console.log('set_f32 ' + [loc, index, value]);
    return value;
  };
  env['set_f64'] = function(loc, index, value) {
    console.log('set_f64 ' + [loc, index, value]);
    return value;
  };
  env['load_ptr'] = function(loc, bytes, offset, ptr) {
    console.log('load_ptr ' + [loc, bytes, offset, ptr]);
    return ptr;
  };
  env['load_val_i32'] = function(loc, value) {
    console.log('load_val_i32 ' + [loc, value]);
    return value;
  };
  env['load_val_i64'] = function(loc, low, high) {
    console.log('load_val_i64 ' + [loc, low, high]);
    env['setTempRet0'](high);
    return low;
  };
  env['load_val_f32'] = function(loc, value) {
    console.log('loaload_val_i32d_ptr ' + [loc, value]);
    return value;
  };
  env['load_val_f64'] = function(loc, value) {
    console.log('load_val_f64 ' + [loc, value]);
    return value;
  };
  env['store_ptr'] = function(loc, bytes, offset, ptr) {
    console.log('store_ptr ' + [loc, bytes, offset, ptr]);
    return ptr;
  };
  env['store_val_i32'] = function(loc, value) {
    console.log('store_val_i32 ' + [loc, value]);
    return value;
  };
  env['store_val_i64'] = function(loc, low, high) {
    console.log('store_val_i64 ' + [loc, low, high]);
    env['setTempRet0'](high);
    return low;
  };
  env['store_val_f32'] = function(loc, value) {
    console.log('loastore_val_i32d_ptr ' + [loc, value]);
    return value;
  };
  env['store_val_f64'] = function(loc, value) {
    console.log('store_val_f64 ' + [loc, value]);
    return value;
  };
<<<<<<< HEAD
  
  
#endif
=======
#endif

>>>>>>> f93aa284
  // prepare imports
  var info = {
    'env': env
#if WASM_BACKEND == 0
    ,
    'global': {
      'NaN': NaN,
      'Infinity': Infinity
    },
    'global.Math': Math,
    'asm2wasm': asm2wasmImports
#endif
  };
  // Load the wasm module and create an instance of using native support in the JS engine.
  // handle a generated wasm instance, receiving its exports and
  // performing other necessary setup
  function receiveInstance(instance, module) {
    var exports = instance.exports;
    Module['asm'] = exports;
#if USE_PTHREADS
    // Keep a reference to the compiled module so we can post it to the workers.
    wasmModule = module;
    // Instantiation is synchronous in pthreads and we assert on run dependencies.
    if (!ENVIRONMENT_IS_PTHREAD) removeRunDependency('wasm-instantiate');
#else
    removeRunDependency('wasm-instantiate');
#endif
  }
#if USE_PTHREADS
  if (!ENVIRONMENT_IS_PTHREAD) {
    addRunDependency('wasm-instantiate'); // we can't run yet (except in a pthread, where we have a custom sync instantiator)
  }
#else
  addRunDependency('wasm-instantiate');
#endif

  // User shell pages can write their own Module.instantiateWasm = function(imports, successCallback) callback
  // to manually instantiate the Wasm module themselves. This allows pages to run the instantiation parallel
  // to any other async startup actions they are performing.
  if (Module['instantiateWasm']) {
    try {
      return Module['instantiateWasm'](info, receiveInstance);
    } catch(e) {
      err('Module.instantiateWasm callback failed with error: ' + e);
      return false;
    }
  }

#if BINARYEN_ASYNC_COMPILATION
#if RUNTIME_LOGGING
  err('asynchronously preparing wasm');
#endif
#if ASSERTIONS
  // Async compilation can be confusing when an error on the page overwrites Module
  // (for example, if the order of elements is wrong, and the one defining Module is
  // later), so we save Module and check it later.
  var trueModule = Module;
#endif
  function receiveInstantiatedSource(output) {
    // 'output' is a WebAssemblyInstantiatedSource object which has both the module and instance.
    // receiveInstance() will swap in the exports (to Module.asm) so they can be called
#if ASSERTIONS
    assert(Module === trueModule, 'the Module object should not be replaced during async compilation - perhaps the order of HTML elements is wrong?');
    trueModule = null;
#endif
#if USE_PTHREADS
    receiveInstance(output['instance'], output['module']);
#else
      // TODO: Due to Closure regression https://github.com/google/closure-compiler/issues/3193, the above line no longer optimizes out down to the following line.
      // When the regression is fixed, can restore the above USE_PTHREADS-enabled path.
    receiveInstance(output['instance']);
#endif
  }
  function instantiateArrayBuffer(receiver) {
    getBinaryPromise().then(function(binary) {
      return WebAssembly.instantiate(binary, info);
    }).then(receiver, function(reason) {
      err('failed to asynchronously prepare wasm: ' + reason);
      abort(reason);
    });
  }
  // Prefer streaming instantiation if available.
  if (!Module['wasmBinary'] &&
      typeof WebAssembly.instantiateStreaming === 'function' &&
      !isDataURI(wasmBinaryFile) &&
      typeof fetch === 'function') {
    WebAssembly.instantiateStreaming(fetch(wasmBinaryFile, { credentials: 'same-origin' }), info)
      .then(receiveInstantiatedSource, function(reason) {
        // We expect the most common failure cause to be a bad MIME type for the binary,
        // in which case falling back to ArrayBuffer instantiation should work.
        err('wasm streaming compile failed: ' + reason);
        err('falling back to ArrayBuffer instantiation');
        instantiateArrayBuffer(receiveInstantiatedSource);
      });
  } else {
    instantiateArrayBuffer(receiveInstantiatedSource);
  }
  return {}; // no exports yet; we'll fill them in later
#else
  var instance;
  var module;
  try {
    module = new WebAssembly.Module(getBinary());
    instance = new WebAssembly.Instance(module, info)
  } catch (e) {
    err('failed to compile wasm module: ' + e);
    if (e.toString().indexOf('imported Memory with incompatible size') >= 0) {
      err('Memory size incompatibility issues may be due to changing TOTAL_MEMORY at runtime to something too large. Use ALLOW_MEMORY_GROWTH to allow any size memory (and also make sure not to set TOTAL_MEMORY at runtime to something smaller than it was at compile time).');
    }
    return false;
  }
  receiveInstance(instance, module);
  return Module['asm']; // exports were assigned here
#endif
}

// Provide an "asm.js function" for the application, called to "link" the asm.js module. We instantiate
// the wasm module at that time, and it receives imports and provides exports and so forth, the app
// doesn't need to care that it is wasm or asm.js.

Module['asm'] = function(global, env, providedBuffer) {
  // memory was already allocated (so js could use the buffer)
  env['memory'] = wasmMemory
#if MODULARIZE && USE_PTHREADS
  // Pthreads assign wasmMemory in their worker startup. In MODULARIZE mode, they cannot assign inside the
  // Module scope, so lookup via Module as well.
  || Module['wasmMemory']
#endif
  ;
  // import table
  env['table'] = wasmTable = new WebAssembly.Table({
    'initial': {{{ getQuoted('WASM_TABLE_SIZE') }}},
#if !ALLOW_TABLE_GROWTH
#if WASM_BACKEND
    'maximum': {{{ getQuoted('WASM_TABLE_SIZE') }}} + {{{ RESERVED_FUNCTION_POINTERS }}},
#else
    'maximum': {{{ getQuoted('WASM_TABLE_SIZE') }}},
#endif
#endif // WASM_BACKEND
    'element': 'anyfunc'
  });
  // With the wasm backend __memory_base and __table_base and only needed for
  // relocatable output.
#if RELOCATABLE || !WASM_BACKEND
  env['__memory_base'] = {{{ GLOBAL_BASE }}}; // tell the memory segments where to place themselves
#if WASM_BACKEND
  // We reserve slot 0 in the table for the NULL function pointer.
  // This means the __table_base for the main module (even in dynamic linking)
  // is always 1.
  env['__table_base'] = 1;
#else
  // table starts at 0 by default (even in dynamic linking, for the main module)
  env['__table_base'] = 0;
#endif
#endif

  var exports = createWasm(env);
#if ASSERTIONS
  assert(exports, 'binaryen setup failed (no wasm support?)');
#endif
  return exports;
};
#endif

// === Body ===<|MERGE_RESOLUTION|>--- conflicted
+++ resolved
@@ -895,7 +895,6 @@
 // Create the wasm instance.
 // Receives the wasm imports, returns the exports.
 function createWasm(env) {
-<<<<<<< HEAD
 #if WASM2JS || AUTODEBUG
   // wasm2js legalization of i64 support code may require these
   // autodebug may also need them
@@ -903,11 +902,6 @@
   env['getTempRet0'] = getTempRet0;
 #endif
 #if AUTODEBUG
-=======
-#if AUTODEBUG
-  env['setTempRet0'] = setTempRet0;
-  env['getTempRet0'] = getTempRet0;
->>>>>>> f93aa284
   env['log_execution'] = function(loc) {
     console.log('log_execution ' + loc);
   };
@@ -987,14 +981,8 @@
     console.log('store_val_f64 ' + [loc, value]);
     return value;
   };
-<<<<<<< HEAD
-  
-  
-#endif
-=======
-#endif
-
->>>>>>> f93aa284
+#endif
+
   // prepare imports
   var info = {
     'env': env
