The following authors have all licensed their contributions to Emscripten
under the licensing terms detailed in LICENSE.

(Authors keep copyright of their contributions, of course; they just grant
a license to everyone to use it as detailed in LICENSE.)

* Alon Zakai <alonzakai@gmail.com> (copyright owned by Mozilla Foundation)
* Tim Dawborn <tim.dawborn@gmail.com>
* Max Shawabkeh <max99x@gmail.com>
* Sigmund Vik <sigmund_vik@yahoo.com>
* Jeff Terrace <jterrace@gmail.com>
* Benoit Tremblay <trembl.ben@gmail.com>
* Andreas Bergmeier <abergmeier@gmx.net>
* Ben Schwartz <bens@alum.mit.edu>
* David Claughton <dave@eclecticdave.com>
* David Yip <yipdw@member.fsf.org>
* Julien Hamaide <julien.hamaide@gmail.com>
* Ehsan Akhgari <ehsan.akhgari@gmail.com> (copyright owned by Mozilla Foundation)
* Adrian Taylor <adrian@macrobug.com>
* Richard Assar <richard.assar@gmail.com>
* Nathan Hammond <emscripten@nathanhammond.com>
* Behdad Esfahbod <behdad@behdad.org>
* David Benjamin <davidben@mit.edu>
* Pierre Renaux <pierre@talansoft.com>
* Brian Anderson <banderson@mozilla.com>
* Jon Bardin <diclophis@gmail.com>
* Jukka Jylänki <jujjyl@gmail.com>
* Aleksander Guryanov <caiiiycuk@gmail.com>
* Chad Austin <chad@chadaustin.me> (copyright owned by IMVU)
* nandhp <nandhp@gmail.com>
* YeZhongWen <linghuye2.0@gmail.com>
* Xingxing Pan <forandom@gmail.com>
* Justin Kerk <dopefishjustin@gmail.com>
* Andrea Bedini <andrea.bedini@gmail.com>
* James Pike <totoro.friend@chilon.net>
* Mokhtar Naamani <mokhtar.naamani@gmail.com>
* Benjamin Stover <benjamin.stover@gmail.com>
* Riccardo Magliocchetti <riccardo.magliocchetti@gmail.com>
* Janus Troelsen <janus.troelsen@stud.tu-darmstadt.de>
* Lars Schneider <lars.schneider@autodesk.com> (copyright owned by Autodesk, Inc.)
* Joel Martin <github@martintribe.org>
* Manuel Wellmann <manuel.wellmann@autodesk.com> (copyright owned by Autodesk, Inc.)
* Xuejie Xiao <xxuejie@gmail.com>
* Dominic Wong <dom@slowbunyip.org>
* Alan Kligman <alan.kligman@gmail.com> (copyright owned by Mozilla Foundation)
* Anthony Liot <wolfviking0@yahoo.com>
* Michael Riss <Michael.Riss@gmx.de>
* Jasper St. Pierre <jstpierre@mecheye.net>
* Manuel Schölling <manuel.schoelling@gmx.de>
* Bruce Mitchener, Jr. <bruce.mitchener@gmail.com>
* Michael Bishop <mbtyke@gmail.com>
* Roger Braun <roger@rogerbraun.net>
* Vladimir Vukicevic <vladimir@pobox.com> (copyright owned by Mozilla Foundation)
* Lorant Pinter <lorant.pinter@prezi.com>
* Tobias Doerffel <tobias.doerffel@gmail.com>
* Martin von Gagern <martin@von-gagern.net>
* Ting-Yuan Huang <thuang@mozilla.com>
* Joshua Granick <jgranick@blackberry.com>
* Felix H. Dahlke <fhd@ubercode.de>
* Éloi Rivard <azmeuk@gmail.com>
* Alexander Gladysh <ag@logiceditor.com>
* Arlo Breault <arlolra@gmail.com>
* Jacob Lee <artdent@gmail.com> (copyright owned by Google, Inc.)
* Joe Lee <jlee@imvu.com> (copyright owned by IMVU)
* Andy Friesen <andy@imvu.com> (copyright owned by IMVU)
* Bill Welden <bwelden@imvu.com> (copyright owned by IMVU)
* Michael Ey <mey@imvu.com> (copyright owned by IMVU)
* Llorens Marti Garcia <lgarcia@imvu.com> (copyright owned by IMVU)
* Jinsuck Kim <jkim@imvu.com> (copyright owned by IMVU)
* Todd Lee <tlee@imvu.com> (copyright owned by IMVU)
* Anthony Pesch <inolen@gmail.com>
* Robert Bragg <robert.bragg@intel.com> (copyright owned by Intel Corporation)
* Sylvestre Ledru <sylvestre@debian.org>
* Tom Fairfield <fairfield@cs.xu.edu>
* Anthony J. Thibault <ajt@hyperlogic.org>
* John Allwine <jallwine86@gmail.com>
* Martin Gerhardy <martin.gerhardy@gmail.com>
* James Gregory <jgregory@zynga.com> (copyright owned by Zynga, Inc)
* Dan Gohman <sunfish@google.com> (copyright owned by Google, Inc.)
* Jeff Gilbert <jgilbert@mozilla.com> (copyright owned by Mozilla Foundation)
* Frits Talbot <frits@metapathy.com>
* Onno Jongbloed <hey@onnoj.net>
* Jez Ng <me@jezng.com>
* Marc Feeley <mfeeley@mozilla.com> (copyright owned by Mozilla Foundation)
* Ludovic Perrine <jazzzz@gmail.com>
* David Barksdale <david.barksdale@adcedosolutions.com>
* Manfred Manik Nerurkar <nerurkar*at*made-apps.biz> (copyright owned by MADE, GmbH)
* Joseph Gentle <me@josephg.com>
* Douglas T. Crosher <dtc-moz@scieneer.com> (copyright owned by Mozilla Foundation)
* Douglas T. Crosher <info@jsstats.com> (copyright owned by Scieneer Pty Ltd)
* Soeren Balko <soeren.balko@gmail.com>
* Ryan Kelly (ryan@rfk.id.au)
* Michael Lelli <toadking@toadking.com>
* Yu Kobayashi <yukoba@accelart.jp>
* Pin Zhang <zhangpin04@gmail.com>
* Nick Bray <ncbray@chromium.org> (copyright owned by Google, Inc.)
* Aidan Hobson Sayers <aidanhs@cantab.net>
* Charlie Birks <admin@daftgames.net>
* Ranger Harke <ranger.harke@autodesk.com> (copyright owned by Autodesk, Inc.)
* Tobias Vrinssen <tobias@vrinssen.de>
* Patrick R. Martin <patrick.martin.r@gmail.com>
* Richard Quirk <richard.quirk@gmail.com>
* Marcos Scriven <marcos@scriven.org>
* Antoine Lambert <antoine.lambert33@gmail.com>
* Daniel Aquino <mr.danielaquino@gmail.com>
* Remi Papillie <remi.papillie@gmail.com>
* Fraser Adams <fraser.adams@blueyonder.co.uk>
* Michael Tirado <icetooth333@gmail.com>
* Ben Noordhuis <info@bnoordhuis.nl>
* Bob Roberts <bobroberts177@gmail.com>
* John Vilk <jvilk@cs.umass.edu>
* Daniel Baulig <dbaulig@fb.com> (copyright owned by Facebook, Inc.)
* Lu Wang <coolwanglu@gmail.com>
* Heidi Pan <heidi.pan@intel.com> (copyright owned by Intel)
* Vasilis Kalintiris <ehostunreach@gmail.com>
* Adam C. Clifton <adam@hulkamaniac.com>
* Volo Zyko <volo.zyko@gmail.com>
* Andre Weissflog <floooh@gmail.com>
* Alexandre Perrot <alexandre.perrot@gmail.com>
* Emerson José Silveira da Costa <emerson.costa@gmail.com>
* Jari Vetoniemi <mailroxas@gmail.com>
* Sindre Sorhus <sindresorhus@gmail.com>
* James S Urquhart <jamesu@gmail.com>
* Boris Gjenero <boris.gjenero@gmail.com>
* jonas echterhoff <jonas@unity3d.com>
* Sami Vaarala <sami.vaarala@iki.fi>
* Jack A. Arrington <jack@epicpineapple.com>
* Richard Janicek <r@janicek.co>
* Joel Croteau <jcroteau@gmail.com>
* Haneef Mubarak <haneef503@gmail.com>
* Nicolas Peri <nicox@shivaengine.com> (copyright owned by ShiVa Technologies, SAS)
* Bernhard Fey <e-male@web.de>
* Dave Nicponski <dave.nicponski@gmail.com>
* Jonathan Jarri <noxalus@gmail.com>
* Daniele Di Proietto <daniele.di.proietto@gmail.com>
* Dan Dascalescu <dNOSPAMdascalescu@gmail.com>
* Thomas Borsos <thomasborsos@gmail.com>
* Ori Avtalion <ori@avtalion.name>
* Guillaume Blanc <guillaumeblanc.sc@gmail.com>
* Usagi Ito <usagi@WonderRabbitProject.net>
* Camilo Polymeris <cpolymeris@gmail.com>
* Markus Henschel <markus.henschel@yager.de>
* Ophir Lojkine <ophir.lojkine@eleves.ec-nantes.fr>
* Ryan Sturgell <ryan.sturgell@gmail.com> (copyright owned by Google, Inc.)
* Jason Green <jason@transgaming.com> (copyright owned by TransGaming, Inc.)
* Ningxin Hu <ningxin.hu@intel.com> (copyright owned by Intel)
* Nicolas Guillemot <nlguillemot@gmail.com>
* Sathyanarayanan Gunasekaran <gsathya.ceg@gmail.com> (copyright owned by Mozilla Foundation)
* Nikolay Vorobyov <nik.vorobyov@gmail.com>
* Jonas Platte <mail@jonasplatte.de>
* Sebastien Ronsse <sronsse@gmail.com>
* Glenn R. Wichman <gwichman@zynga.com>
* Hamish Willee <hamishwillee@gmail.com> (copyright owned by Mozilla Foundation)
* Sylvain Chevalier <sylvain.chevalier@gmail.com>
* Nathan Ross <nross.se@gmail.com>
* Zachary Pomerantz <zmp@umich.edu>
* Boris Tsarev <boristsarev@gmail.com>
* Mark Logan <mark@artillery.com> (copyright owned by Artillery Games, Inc.)
* Коренберг Марк <socketpair@gmail.com>
* Gauthier Billot <gogoprog@gmail.com>
* Árpád Goretity <h2co3@h2co3.org>
* Nicholas Wilson <nicholas@nicholaswilson.me.uk>
* Aaron Mandle <aaronmandle@gmail.com>
* Bailey Hayes <Bailey.Hayes@sas.com> (copyright owned by SAS Institute Inc.)
* Paul Holland <pholland@adobe.com>
* James Long <longster@gmail.com>
* David Anderson <danderson@mozilla.com> (copyright owned by Mozilla Foundation)
* Eric Rannaud <e@nanocritical.com> (copyright owned by Nanocritical Corp.)
* William Furr <wfurr@google.com> (copyright owned by Google, Inc.)
* Dan Glastonbury <dglastonbury@mozilla.com> (copyright owned by Mozilla Foundation)
* Warren Seine <warren.seine@aerys.in> (copyright owned by Aerys SAS)
* Petr Babicka <babcca@gmail.com>
* Akira Takahashi <faithandbrave@gmail.com>
* Victor Costan <costan@gmail.com>
* Pepijn Van Eeckhoudt <pepijn.vaneeckhoudt@luciad.com> (copyright owned by Luciad NV)
* Stevie Trujillo <stevie.trujillo@gmail.com>
* Edward Rudd <urkle@outoforder.cc>
* Rene Eichhorn <rene.eichhorn1@gmail.com>
* Nick Desaulniers <nick@mozilla.com> (copyright owned by Mozilla Foundation)
* Luke Wagner <luke@mozilla.com> (copyright owned by Mozilla Foundation)
* Matt McCormick <matt.mccormick@kitware.com>
* Thaddée Tyl <thaddee.tyl@gmail.com>
* Philipp Wiesemann <philipp.wiesemann@arcor.de>
* Jan Jongboom <janjongboom@gmail.com> (copyright owned by Telenor Digital AS)
* Tiago Quelhas <tiagoq@gmail.com>
* Reinier de Blois <rddeblois@gmail.com>
* Yuichi Nishiwaki <yuichi.nishiwaki@gmail.com>
* Jérôme Bernard <jerome.bernard@ercom.fr> (copyright owned by Ercom)
<<<<<<< HEAD
* Chanhwi Choi <ccwpc@hanmail.net>
=======
* Fábio Santos <fabiosantosart@gmail.com>
>>>>>>> 1d48ce78
<|MERGE_RESOLUTION|>--- conflicted
+++ resolved
@@ -186,8 +186,5 @@
 * Reinier de Blois <rddeblois@gmail.com>
 * Yuichi Nishiwaki <yuichi.nishiwaki@gmail.com>
 * Jérôme Bernard <jerome.bernard@ercom.fr> (copyright owned by Ercom)
-<<<<<<< HEAD
 * Chanhwi Choi <ccwpc@hanmail.net>
-=======
 * Fábio Santos <fabiosantosart@gmail.com>
->>>>>>> 1d48ce78
