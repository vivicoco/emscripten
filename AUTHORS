The following authors have all licensed their contributions to Emscripten
under the licensing terms detailed in LICENSE.

(Authors keep copyright of their contributions, of course; they just grant
a license to everyone to use it as detailed in LICENSE.)

* Alon Zakai <alonzakai@gmail.com> (copyright owned by Mozilla Foundation)
* Tim Dawborn <tim.dawborn@gmail.com>
* Max Shawabkeh <max99x@gmail.com>
* Sigmund Vik <sigmund_vik@yahoo.com>
* Jeff Terrace <jterrace@gmail.com>
* Benoit Tremblay <benoit.tremblay@frimastudio.com>
* Andreas Bergmeier <andreas.bergmeier@gmx.net>
* Ben Schwartz <bens@alum.mit.edu>
* David Claughton <dave@eclecticdave.com>
* David Yip <yipdw@member.fsf.org>
* Julien Hamaide <julien.hamaide@gmail.com>
* Ehsan Akhgari <ehsan.akhgari@gmail.com> (copyright owned by Mozilla Foundation)
* Adrian Taylor <adrian@macrobug.com>
* Richard Assar <richard.assar@gmail.com>
* Nathan Hammond <emscripten@nathanhammond.com>
* Behdad Esfahbod <behdad@behdad.org>
* David Benjamin <davidben@mit.edu>
* Pierre Renaux <pierre@talansoft.com>
* Brian Anderson <banderson@mozilla.com>
* Jon Bardin <diclophis@gmail.com>
* Jukka Jylänki <jujjyl@gmail.com>
* Aleksander Guryanov <caiiiycuk@gmail.com>
* Chad Austin <chad@chadaustin.me> (copyright owned by IMVU)
* nandhp <nandhp@gmail.com>
* YeZhongWen <linghuye2.0@gmail.com>
* Xingxing Pan <forandom@gmail.com>
* Justin Kerk <dopefishjustin@gmail.com>
* Andrea Bedini <andrea.bedini@gmail.com>
* James Pike <totoro.friend@chilon.net>
* Mokhtar Naamani <mokhtar.naamani@gmail.com>
* Benjamin Stover <benjamin.stover@gmail.com>
* Riccardo Magliocchetti <riccardo.magliocchetti@gmail.com>
* Janus Troelsen <janus.troelsen@stud.tu-darmstadt.de>
* Lars Schneider <lars.schneider@autodesk.com> (copyright owned by Autodesk, Inc.)
* Joel Martin <github@martintribe.org>
* Manuel Wellmann <manuel.wellmann@autodesk.com> (copyright owned by Autodesk, Inc.)
* Xuejie Xiao <xxuejie@gmail.com>
* Dominic Wong <dom@slowbunyip.org>
* Alan Kligman <alan.kligman@gmail.com> (copyright owned by Mozilla Foundation)
* Anthony Liot <wolfviking0@yahoo.com>
* Michael Riss <Michael.Riss@gmx.de>
* Jasper St. Pierre <jstpierre@mecheye.net>
* Manuel Schölling <manuel.schoelling@gmx.de>
* Bruce Mitchener, Jr. <bruce.mitchener@gmail.com>
* Michael Bishop <mbtyke@gmail.com>
* Roger Braun <roger@rogerbraun.net>
* Vladimir Vukicevic <vladimir@pobox.com> (copyright owned by Mozilla Foundation)
* Lorant Pinter <lorant.pinter@prezi.com>
* Tobias Doerffel <tobias.doerffel@gmail.com>
* Martin von Gagern <martin@von-gagern.net>
* Ting-Yuan Huang <thuang@mozilla.com>
* Joshua Granick <jgranick@blackberry.com>
* Felix H. Dahlke <fhd@ubercode.de>
* Éloi Rivard <azmeuk@gmail.com>
* Alexander Gladysh <ag@logiceditor.com>
* Arlo Breault <arlolra@gmail.com>
* Jacob Lee <artdent@gmail.com> (copyright owned by Google, Inc.)
* Joe Lee <jlee@imvu.com> (copyright owned by IMVU)
* Andy Friesen <andy@imvu.com> (copyright owned by IMVU)
* Bill Welden <bwelden@imvu.com> (copyright owned by IMVU)
* Michael Ey <mey@imvu.com> (copyright owned by IMVU)
* Llorens Marti Garcia <lgarcia@imvu.com> (copyright owned by IMVU)
* Jinsuck Kim <jkim@imvu.com> (copyright owned by IMVU)
* Todd Lee <tlee@imvu.com> (copyright owned by IMVU)
* Anthony Pesch <inolen@gmail.com>
* Robert Bragg <robert.bragg@intel.com> (copyright owned by Intel Corporation)
* Sylvestre Ledru <sylvestre@debian.org>
* Tom Fairfield <fairfield@cs.xu.edu>
<<<<<<< HEAD
* Anthony J. Thibault <ajt@hyperlogic.org>
* John Allwine <jallwine86@gmail.com>
=======
* Martin Gerhardy <martin.gerhardy@gmail.com>
>>>>>>> 5123418c

<|MERGE_RESOLUTION|>--- conflicted
+++ resolved
@@ -72,10 +72,7 @@
 * Robert Bragg <robert.bragg@intel.com> (copyright owned by Intel Corporation)
 * Sylvestre Ledru <sylvestre@debian.org>
 * Tom Fairfield <fairfield@cs.xu.edu>
-<<<<<<< HEAD
 * Anthony J. Thibault <ajt@hyperlogic.org>
 * John Allwine <jallwine86@gmail.com>
-=======
 * Martin Gerhardy <martin.gerhardy@gmail.com>
->>>>>>> 5123418c
 
